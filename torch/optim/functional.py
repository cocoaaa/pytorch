--- conflicted
+++ resolved
@@ -1,9 +1,6 @@
-<<<<<<< HEAD
+r"""Functional interface"""
 import math
 import torch
-=======
-r"""Functional interface"""
->>>>>>> a2bab692
 from torch import Tensor
 from typing import List
 
@@ -17,14 +14,11 @@
             weight_decay: float,
             lr_decay: float,
             eps: float): 
-<<<<<<< HEAD
-=======
     r"""Functional API that performs Adagrad algorithm computation.
 
     See :class:`~torch.optim.Adagrad` for details.
     """
 
->>>>>>> a2bab692
     for (param, grad, state_sum) in zip(params, grads, state_sums):
         if weight_decay != 0:
             if grad.is_sparse:
@@ -66,6 +60,10 @@
          lr: float,
          weight_decay: float,
          eps: float):
+    r"""Functional API that performs Adam algorithm computation.
+
+    See :class:`~torch.optim.Adam` for details.
+    """
 
     for i, param in enumerate(params):
 
