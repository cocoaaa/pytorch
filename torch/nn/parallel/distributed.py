from contextlib import contextmanager
import copy
import itertools
import os
import inspect
import logging

import torch

from . import comm
import torch.distributed as dist

if dist.is_available():
    from torch.distributed.distributed_c10d import _get_default_group
    from torch.distributed.distributed_c10d import ReduceOp
from ..modules import Module
from .replicate import replicate
from .scatter_gather import scatter_kwargs, gather
from .parallel_apply import parallel_apply
from torch._utils import _get_device_index, _get_all_device_indices


def _find_tensors(obj):
    r"""
    Recursively find all tensors contained in the specified object.
    """
    if isinstance(obj, torch.Tensor):
        return [obj]
    if isinstance(obj, (list, tuple)):
        return itertools.chain(*map(_find_tensors, obj))
    if isinstance(obj, dict):
        return itertools.chain(*map(_find_tensors, obj.values()))
    return []

def _dump_DDP_relevant_env_vars():
    relevant_env_vars = [
        "RANK",
        "LOCAL_RANK",
        "WORLD_SIZE",
        "MASTER_PORT",
        "MASTER_ADDR",
        "CUDA_VISIBLE_DEVICES",
        "GLOO_SOCKET_IFNAME",
        "GLOO_DEVICE_TRANSPORT",
        "NCCL_SOCKET_IFNAME",
        "NCCL_BLOCKING_WAIT",
        "NCCL_DEBUG",
        "NCCL_DEBUG_SUBSYS",
        "NCCL_IB_DISABLE",
        # More NCCL env vars:
        "NCCL_P2P_DISABLE",
        "NCCL_P2P_LEVEL",
        "NCCL_SHM_DISABLE",
        "NCCL_SOCKET_NTHREADS",
        "NCCL_NSOCKS_PERTHREAD",
        "NCCL_BUFFSIZE",
        "NCCL_NTHREADS",
        "NCCL_RINGS",
        "NCCL_MAX_NCHANNELS",
        "NCCL_MIN_NCHANNELS",
        "NCCL_CHECKS_DISABLE",
        "NCCL_CHECK_POINTERS",
        "NCCL_LAUNCH_MODE",
        "NCCL_IB_HCA",
        "NCCL_IB_TIMEOUT",
        "NCCL_IB_RETRY_CNT",
        "NCCL_IB_GID_INDEX",
        "NCCL_IB_SL",
        "NCCL_IB_TC",
        "NCCL_IB_AR_THRESHOLD",
        "NCCL_IB_CUDA_SUPPORT",
        "NCCL_NET_GDR_LEVEL",
        "NCCL_NET_GDR_READ",
        "NCCL_SINGLE_RING_THRESHOLD",
        "NCCL_LL_THRESHOLD",
        "NCCL_TREE_THRESHOLD",
        "NCCL_ALGO",
        "NCCL_PROTO",
        "NCCL_IGNORE_CPU_AFFINITY",
        "NCCL_DEBUG_FILE",
        "NCCL_COLLNET_ENABLE",
        "NCCL_TOPO_FILE",
        "NCCL_TOPO_DUMP_FILE",
    ]
    formatted_output = ""
    for var in relevant_env_vars:
        value = os.environ[var] if var in os.environ else "N/A"
        formatted_output += "env:%s=%s\n" % (var, value)
    print(formatted_output)


class DistributedDataParallel(Module):
    r"""Implements distributed data parallelism that is based on
    ``torch.distributed`` package at the module level.

    This container parallelizes the application of the given module by
    splitting the input across the specified devices by chunking in the batch
    dimension. The module is replicated on each machine and each device, and
    each such replica handles a portion of the input. During the backwards
    pass, gradients from each node are averaged.

    The batch size should be larger than the number of GPUs used locally.

    See also: :ref:`distributed-basics` and :ref:`cuda-nn-ddp-instead`.
    The same constraints on input as in :class:`torch.nn.DataParallel` apply.

    Creation of this class requires that ``torch.distributed`` to be already
    initialized, by calling :func:`torch.distributed.init_process_group`.

    ``DistributedDataParallel`` is proven to be significantly faster than
    :class:`torch.nn.DataParallel` for single-node multi-GPU data
    parallel training.

    Here is how to use it: on each host with N GPUs, you should spawn up N
    processes, while ensuring that each process individually works on a single GPU
    from 0 to N-1. Therefore, it is your job to ensure that your training script
    operates on a single given GPU by calling:

        >>> torch.cuda.set_device(i)

    where i is from 0 to N-1. In each process, you should refer the following
    to construct this module:

        >>> torch.distributed.init_process_group(backend='nccl', world_size=4, init_method='...')
        >>> model = DistributedDataParallel(model, device_ids=[i], output_device=i)

    In order to spawn up multiple processes per node, you can use either
    ``torch.distributed.launch`` or ``torch.multiprocessing.spawn``

    .. note ::
        Please refer to `PyTorch Distributed Overview <https://pytorch.org/tutorials/beginner/dist_overview.html>`__
        for a brief introduction to all features related to distributed training.

    .. note:: ``nccl`` backend is currently the fastest and
        highly recommended backend to be used with Multi-Process Single-GPU
        distributed training and this applies to both single-node and multi-node
        distributed training

    .. note:: This module also supports mixed-precision distributed training.
        This means that your model can have different types of parameters such
        as mixed types of fp16 and fp32, the gradient reduction on these
        mixed types of parameters will just work fine.
        Also note that ``nccl`` backend is currently the fastest and highly
        recommended backend for fp16/fp32 mixed-precision training.

    .. note:: If you use ``torch.save`` on one process to checkpoint the module,
        and ``torch.load`` on some other processes to recover it, make sure that
        ``map_location`` is configured properly for every process. Without
        ``map_location``, ``torch.load`` would recover the module to devices
        where the module was saved from.

    .. note:: When a model is trained on ``M`` nodes with ``batch=N``, the
        gradient will be ``M`` times smaller when compared to the same model
        trained on a single node with ``batch=M*N`` (because the gradients
        between different nodes are averaged). You should take this into
        consideration when you want to obtain a mathematically equivalent
        training process compared to the non-DistributedDataParallel
        counterpart.

    .. warning::
        This module works only with the ``gloo`` and ``nccl`` backends.

    .. warning::
        Constructor, forward method, and differentiation of the output (or a
        function of the output of this module) is a distributed synchronization
        point. Take that into account in case different processes might be
        executing different code.

    .. warning::
        This module assumes all parameters are registered in the model by the
        time it is created. No parameters should be added nor removed later.
        Same applies to buffers.

    .. warning::
        This module assumes all parameters are registered in the model of each
        distributed processes are in the same order. The module itself will
        conduct gradient all-reduction following the reverse order of the
        registered parameters of the model. In other words, it is users'
        responsibility to ensure that each distributed process has the exact
        same model and thus the exact same parameter registration order.

    .. warning::
        This module allows parameters with non-rowmajor-contiguous strides.
        For example, your model may contain some parameters whose
        :class:`torch.memory_format` is ``torch.contiguous_format``
        and others whose format is ``torch.channels_last``.  However,
        corresponding parameters in different processes must have the
        same strides.

    .. warning::
        This module doesn't work with :func:`torch.autograd.grad` (i.e. it will
        only work if gradients are to be accumulated in ``.grad`` attributes of
        parameters).

    .. warning::
        If you plan on using this module with a ``nccl`` backend or a ``gloo``
        backend (that uses Infiniband), together with a DataLoader that uses
        multiple workers, please change the multiprocessing start method to
        ``forkserver`` (Python 3 only) or ``spawn``. Unfortunately
        Gloo (that uses Infiniband) and NCCL2 are not fork safe, and you will
        likely experience deadlocks if you don't change this setting.

    .. warning::
        Forward and backward hooks defined on :attr:`module` and its submodules
        won't be invoked anymore, unless the hooks are initialized in the
        :meth:`forward` method.

    .. warning::
        You should never try to change your model's parameters after wrapping
        up your model with DistributedDataParallel. In other words, when
        wrapping up your model with DistributedDataParallel, the constructor of
        DistributedDataParallel will register the additional gradient
        reduction functions on all the parameters of the model itself at the
        time of construction. If you change the model's parameters after
        the DistributedDataParallel construction, this is not supported and
        unexpected behaviors can happen, since some parameters' gradient
        reduction functions might not get called.

    .. note::
        Parameters are never broadcast between processes. The module performs
        an all-reduce step on gradients and assumes that they will be modified
        by the optimizer in all processes in the same way. Buffers
        (e.g. BatchNorm stats) are broadcast from the module in process of rank
        0, to all other replicas in the system in every iteration.

    .. note::
        If you are using DistributedDataParallel in conjunction with the
        :ref:`distributed-rpc-framework`, you should always use
        :meth:`torch.distributed.autograd.backward` to compute gradients and
        :class:`torch.distributed.optim.DistributedOptimizer` for optimizing
        parameters.

    Example::

        >>> import torch.distributed.autograd as dist_autograd
        >>> from torch.nn.parallel import DistributedDataParallel as DDP
        >>> from torch import optim
        >>> from torch.distributed.optim import DistributedOptimizer
        >>> from torch.distributed.rpc import RRef
        >>>
        >>> t1 = torch.rand((3, 3), requires_grad=True)
        >>> t2 = torch.rand((3, 3), requires_grad=True)
        >>> rref = rpc.remote("worker1", torch.add, args=(t1, t2))
        >>> ddp_model = DDP(my_model)
        >>>
        >>> # Setup optimizer
        >>> optimizer_params = [rref]
        >>> for param in ddp_model.parameters():
        >>>     optimizer_params.append(RRef(param))
        >>>
        >>> dist_optim = DistributedOptimizer(
        >>>     optim.SGD,
        >>>     optimizer_params,
        >>>     lr=0.05,
        >>> )
        >>>
        >>> with dist_autograd.context() as context_id:
        >>>     pred = ddp_model(rref.to_here())
        >>>     loss = loss_func(pred, loss)
        >>>     dist_autograd.backward(context_id, loss)
        >>>     dist_optim.step()

    .. warning::
        Using DistributedDataParallel in conjuction with the
        :ref:`distributed-rpc-framework` is experimental and subject to change.

    Args:
        module (Module): module to be parallelized
        device_ids (list of int or torch.device): CUDA devices. This should
                   only be provided when the input module resides on a single
                   CUDA device. For single-device modules, the ``i``th
                   :attr:`module` replica is placed on ``device_ids[i]``. For
                   multi-device modules and CPU modules, device_ids must be None
                   or an empty list, and input data for the forward pass must be
                   placed on the correct device. (default: all devices for
                   single-device modules)
        output_device (int or torch.device): device location of output for
                      single-device CUDA modules. For multi-device modules and
                      CPU modules, it must be None, and the module itself
                      dictates the output location. (default: device_ids[0] for
                      single-device modules)
        broadcast_buffers (bool): flag that enables syncing (broadcasting) buffers of
                          the module at beginning of the forward function.
                          (default: ``True``)
        process_group: the process group to be used for distributed data
                       all-reduction. If ``None``, the default process group, which
                       is created by ```torch.distributed.init_process_group```,
                       will be used. (default: ``None``)
        bucket_cap_mb: DistributedDataParallel will bucket parameters into
                       multiple buckets so that gradient reduction of each
                       bucket can potentially overlap with backward computation.
                       :attr:`bucket_cap_mb` controls the bucket size in MegaBytes (MB)
                       (default: 25)
        find_unused_parameters (bool): Traverse the autograd graph of all tensors
                                       contained in the return value of the wrapped
                                       module's ``forward`` function.
                                       Parameters that don't receive gradients as
                                       part of this graph are preemptively marked
                                       as being ready to be reduced. Note that all
                                       ``forward`` outputs that are derived from
                                       module parameters must participate in
                                       calculating loss and later the gradient
                                       computation. If they don't, this wrapper will
                                       hang waiting for autograd to produce gradients
                                       for those parameters. Any outputs derived from
                                       module parameters that are otherwise unused can
                                       be detached from the autograd graph using
                                       ``torch.Tensor.detach``. (default: ``False``)
        check_reduction: when setting to ``True``, it enables DistributedDataParallel
                         to automatically check if the previous iteration's
                         backward reductions were successfully issued at the
                         beginning of every iteration's forward function.
                         You normally don't need this option enabled unless you
                         are observing weird behaviors such as different ranks
                         are getting different gradients, which should not
                         happen if DistributedDataParallel is correctly used.
                         (default: ``False``)

    Attributes:
        module (Module): the module to be parallelized

    Example::

        >>> torch.distributed.init_process_group(backend='nccl', world_size=4, init_method='...')
        >>> net = torch.nn.DistributedDataParallel(model, pg)
    """
    def __init__(self, module, device_ids=None,
                 output_device=None, dim=0, broadcast_buffers=True,
                 process_group=None,
                 bucket_cap_mb=25,
                 find_unused_parameters=False,
                 check_reduction=False):

        super(DistributedDataParallel, self).__init__()

        assert any((p.requires_grad for p in module.parameters())), (
            "DistributedDataParallel is not needed when a module "
            "doesn't have any parameter that requires a gradient."
        )

        self.is_multi_device_module = len({p.device for p in module.parameters()}) > 1
        distinct_device_types = {p.device.type for p in module.parameters()}
        assert len(distinct_device_types) == 1, (
            "DistributedDataParallel's input module must be on "
            "the same type of devices, but input module parameters locate in {}."
        ).format(distinct_device_types)
        self.device_type = list(distinct_device_types)[0]

        if self.device_type == "cpu" or self.is_multi_device_module:
            assert not device_ids and not output_device, (
                "DistributedDataParallel device_ids and output_device arguments "
                "only work with single-device GPU modules, but got "
                "device_ids {}, output_device {}, and module parameters {}."
            ).format(device_ids, output_device, {p.device for p in module.parameters()})

            self.device_ids = None
            self.output_device = None
        else:
            # Use all devices by default for single-device GPU modules
            if device_ids is None:
                device_ids = _get_all_device_indices()

            self.device_ids = list(map(lambda x: _get_device_index(x, True), device_ids))

            if output_device is None:
                output_device = device_ids[0]

            self.output_device = _get_device_index(output_device, True)

        if process_group is None:
            self.process_group = _get_default_group()
        else:
            self.process_group = process_group

        self.dim = dim
        self.module = module
        self.device = list(self.module.parameters())[0].device
        self.broadcast_buffers = broadcast_buffers
        self.find_unused_parameters = find_unused_parameters
        self.require_backward_grad_sync = True
        self.require_forward_param_sync = True
        self.ddp_join_enabled = False

        if check_reduction:
            # This argument is no longer used since the reducer
            # will ensure reduction completes even if some parameters
            # do not receive gradients.
            pass

        # used for intra-node param sync and inter-node sync as well
        self.broadcast_bucket_size = int(250 * 1024 * 1024)

        # reduction bucket size
        self.bucket_bytes_cap = int(bucket_cap_mb * 1024 * 1024)

        # Sync params and buffers
        self._sync_params_and_buffers(authoritative_rank=0)

        self._ddp_init_helper()

    def _sync_params_and_buffers(self, authoritative_rank=0):
        module_states = list(self.module.state_dict().values())
        if len(module_states) > 0:
            self._distributed_broadcast_coalesced(
                module_states,
                self.broadcast_bucket_size,
                authoritative_rank)

    def _ddp_init_helper(self):
        """
        Initialization helper function that does the following:

        (1) replicating the module from device[0] to the other devices
        (2) bucketing the parameters for reductions
        (3) resetting the bucketing states
        (4) registering the grad hooks
        (5) passing a handle of DDP to SyncBatchNorm Layer
        """

        def parameters(m, recurse=True):
            def model_parameters(m):
                ps = m._former_parameters.values() \
                    if hasattr(m, "_former_parameters") \
                    else m.parameters(recurse=False)
                for p in ps:
                    yield p

            for m in m.modules() if recurse else [m]:
                for p in model_parameters(m):
                    yield p

        if self.device_ids and len(self.device_ids) > 1:

            import warnings
            warnings.warn(
                "Single-Process Multi-GPU is not the recommended mode for "
                "DDP. In this mode, each DDP instance operates on multiple "
                "devices and creates multiple module replicas within one "
                "process. The overhead of scatter/gather and GIL contention "
                "in every forward pass can slow down training. "
                "Please consider using one DDP instance per device or per "
                "module replica by explicitly setting device_ids or "
                "CUDA_VISIBLE_DEVICES. "
            )

            # only create replicas for single-device CUDA modules
            #
            # TODO: we don't need to replicate params in here. they're always going to
            # be broadcasted using larger blocks in broadcast_coalesced, so it might be
            # better to not pollute the caches with these small blocks
            self._module_copies = replicate(self.module, self.device_ids, detach=True)
            self._module_copies[0] = self.module

            for module_copy in self._module_copies[1:]:
                for param, copy_param in zip(self.module.parameters(), parameters(module_copy)):
                    # Reducer requires param copies have the same strides across replicas.
                    # Fixes up copy_param strides in case replicate didn't match param strides.
                    if param.layout is torch.strided and param.stride() != copy_param.stride():
                        with torch.no_grad():
                            copy_param.set_(copy_param.clone()
                                                      .as_strided(param.size(), param.stride())
                                                      .copy_(copy_param))
                    copy_param.requires_grad = param.requires_grad

        else:
            self._module_copies = [self.module]

        self.modules_params = [list(parameters(m)) for m in self._module_copies]
        self.modules_buffers = [list(m.buffers()) for m in self._module_copies]

        # Build tuple of (module, parameter) for all parameters that require grads.
        modules_and_parameters = [
            [
                (module, parameter)
                for module in replica.modules()
                for parameter in filter(
                    lambda parameter: parameter.requires_grad,
                    parameters(module, recurse=False))
            ] for replica in self._module_copies]

        # Build list of parameters.
        parameters = [
            list(parameter for _, parameter in replica)
            for replica in modules_and_parameters]

        # Checks if a module will produce a sparse gradient.
        def produces_sparse_gradient(module):
            if isinstance(module, torch.nn.Embedding):
                return module.sparse
            if isinstance(module, torch.nn.EmbeddingBag):
                return module.sparse
            return False

        # Build list of booleans indicating whether or not to expect sparse
        # gradients for the corresponding parameters.
        expect_sparse_gradient = [
            list(produces_sparse_gradient(module) for module, _ in replica)
            for replica in modules_and_parameters]

        # The bucket size limit is specified in the constructor.
        # Additionally, we allow for a single small bucket for parameters
        # that are defined first, such that their gradients don't spill into
        # a much larger bucket, adding unnecessary latency after gradient
        # computation finishes. Experiments showed 1MB is a reasonable value.
        bucket_indices = dist._compute_bucket_assignment_by_size(
            parameters[0],
            [dist._DEFAULT_FIRST_BUCKET_BYTES, self.bucket_bytes_cap],
            expect_sparse_gradient[0])

        # Note: reverse list of buckets because we want to approximate the
        # order in which their gradients are produced, and assume they
        # are used in the forward pass in the order they are defined.
        self.reducer = dist.Reducer(
            parameters,
            list(reversed(bucket_indices)),
            self.process_group,
            expect_sparse_gradient,
            self.bucket_bytes_cap,
            self.find_unused_parameters)

        # passing a handle to torch.nn.SyncBatchNorm layer
        self._passing_sync_batchnorm_handle(self._module_copies)

    def __getstate__(self):
        self._check_default_group()
        attrs = copy.copy(self.__dict__)
        del attrs['process_group']
        del attrs['reducer']
        return attrs

    def __setstate__(self, state):
        # If serializable, then the process group should be the default one
        self.process_group = _get_default_group()
        super(DistributedDataParallel, self).__setstate__(state)
        self.__dict__.setdefault('require_forward_param_sync', True)
        self.__dict__.setdefault('require_backward_grad_sync', True)
        self._ddp_init_helper()

    def _check_default_group(self):
        pickle_not_supported = False
        try:
            if self.process_group != _get_default_group():
                pickle_not_supported = True
        except RuntimeError:
            pickle_not_supported = True

        if pickle_not_supported:
            raise RuntimeError("DDP Pickling/Unpickling are only supported "
                               "when using DDP with the default process "
                               "group. That is, when you have called "
                               "init_process_group and have not passed "
                               "process_group argument to DDP constructor")

    @contextmanager
    def no_sync(self):
        r"""
        A context manager to disable gradient synchronizations across DDP
        processes. Within this context, gradients will be accumulated on module
        variables, which will later be synchronized in the first
        forward-backward pass exiting the context.

        Example::

            >>> ddp = torch.nn.DistributedDataParallel(model, pg)
            >>> with ddp.no_sync():
            ...   for input in inputs:
            ...     ddp(input).backward()  # no synchronization, accumulate grads
            ... ddp(another_input).backward()  # synchronize grads
        """
        old_require_backward_grad_sync = self.require_backward_grad_sync
        self.require_backward_grad_sync = False
        try:
            yield
        finally:
            self.require_backward_grad_sync = old_require_backward_grad_sync

    def forward(self, *inputs, **kwargs):
        if self.ddp_join_enabled:
            ones = torch.ones(
                1, device=self.device
            )
            work = dist.all_reduce(ones, group=self.process_group, async_op=True)
            self.reducer._set_forward_pass_work_handle(
                work, self.ddp_join_divide_by_initial_world_size
            )

        # Calling _rebuild_buckets before forward compuation,
        # It may allocate new buckets before deallocating old buckets
        # inside _rebuild_buckets. To save peak memory usage,
        # call _rebuild_buckets before the peak memory usage increases
        # during forward computation.
        # This should be called only once during whole training period.
        if self.reducer._rebuild_buckets():
            logging.info("Reducer buckets have been rebuilt in this iteration.")

        if self.require_forward_param_sync:
            self._sync_params()

        if self.ddp_join_enabled:
            # Notify joined ranks whether they should sync in backwards pass or not.
            self._check_global_requires_backward_grad_sync(is_joined_rank=False)

        if self.device_ids:
            inputs, kwargs = self.scatter(inputs, kwargs, self.device_ids)
            if len(self.device_ids) == 1:
                output = self.module(*inputs[0], **kwargs[0])
            else:
                outputs = self.parallel_apply(self._module_copies[:len(inputs)], inputs, kwargs)
                output = self.gather(outputs, self.output_device)
        else:
            output = self.module(*inputs, **kwargs)

        if torch.is_grad_enabled() and self.require_backward_grad_sync:
            self.require_forward_param_sync = True
            # We'll return the output object verbatim since it is a freeform
            # object. We need to find any tensors in this object, though,
            # because we need to figure out which parameters were used during
            # this forward pass, to ensure we short circuit reduction for any
            # unused parameters. Only if `find_unused_parameters` is set.
            if self.find_unused_parameters:
                self.reducer.prepare_for_backward(list(_find_tensors(output)))
            else:
                self.reducer.prepare_for_backward([])
        else:
            self.require_forward_param_sync = False

        return output

    def scatter(self, inputs, kwargs, device_ids):
        return scatter_kwargs(inputs, kwargs, device_ids, dim=self.dim)

    def parallel_apply(self, replicas, inputs, kwargs):
        return parallel_apply(replicas, inputs, kwargs, self.device_ids[:len(replicas)])

    def gather(self, outputs, output_device):
        return gather(outputs, output_device, dim=self.dim)

    def train(self, mode=True):
        super(DistributedDataParallel, self).train(mode)
        for module in self._module_copies[1:]:
            module.train(mode)
        return self

    # When running in join mode, schedules an allreduce to match the one in the
    # forward pass to determine the no. of currently active processes and whether
    # all processes have joined.
    def _schedule_shadow_all_reduce_for_fwd_pass(self):
        all_active_procs = torch.zeros(
            1, device=self.device
        )
        dist.all_reduce(all_active_procs, group=self.process_group)
        return all_active_procs.item()

    # When running in join mode, schedules an allreduce to notify joined ranks
    # of whether backwards pass synchronization will run this iteraton or not.
    def _check_global_requires_backward_grad_sync(self, is_joined_rank):
        if not is_joined_rank and self.require_backward_grad_sync:
            requires_sync_tensor = torch.ones(1, device=self.device)
        else:
            requires_sync_tensor = torch.zeros(1, device=self.device)

        work = dist.all_reduce(
            requires_sync_tensor, group=self.process_group, async_op=True
        )
        return work, requires_sync_tensor

    # When running in join mode, checks and performs sync of module buffers if
    # the models have buffers that should be synchronized in the forward pass.
    def _check_and_sync_module_buffers(self):
        if self.will_sync_module_buffers():
            my_rank = dist.get_rank(self.process_group)
            authoritative_rank = self._find_common_rank(my_rank, False)
            self._distributed_broadcast_coalesced(
                self.modules_buffers[0], self.broadcast_bucket_size, authoritative_rank
            )

    # When running in join model, agrees upon a common rank and broadcast model
    # parameters to all other ranks.
    def _sync_final_model(self, is_last_joiner):
        # Agree upon the process that will be the authoritative model copy.
        # The current rank is a candidate for being the authoritative copy if
        # is_last_joiner=True. We break ties via picking the larger rank.
        my_rank = dist.get_rank(self.process_group)
        self._authoritative_rank = self._find_common_rank(my_rank, is_last_joiner)
        self._sync_params_and_buffers(authoritative_rank=self._authoritative_rank)

    # Schedule allreduce ops to match those scheduled in the reducer's backward
    # pass.
    def _match_all_reduce_for_bwd_pass(self):
        allreduce_work = []
        # Schedule allreduce in the same order as Reducer schedules them, i.e.
        # the order of the buckets. Retrieving the bucket order from the reducer
        # ensures that we keep the same order in join mode, such as when bucket
        # order is rebuilt dynamically.
        all_bucket_tensors = self.reducer.get_bucket_tensors()
        for bucket_tensors in all_bucket_tensors:
            # Joined processes contribute zero gradient. In the case that
            # divide_by_initial_world_size=True, we divide grads by the static
            # world size, if not, the dividing factor is reduced by the number
            # of joined processes.
            zero_tensors = [
                torch.zeros_like(t) for t in bucket_tensors
            ]
            work = self.process_group.allreduce(zero_tensors)
            allreduce_work.append(work)
        for work in allreduce_work:
            work.wait()

    # Allreduces the used parameter mapping across ranks.
    def _match_unused_params_allreduce(self):
        locally_used_param_maps = self.reducer._get_local_used_maps()
        self.process_group.allreduce(locally_used_param_maps)

    @contextmanager
    def join(self, divide_by_initial_world_size=True, enable=True):
        r"""
        A context manager to be used in conjunction with an instance of
        :class:`torch.nn.parallel.DistributedDataParallel` to be
        able to train with uneven inputs across participating processes.

        This context manager will keep track of already-joined DDP processes,
        and "shadow" the forward and backward passes by inserting collective
        communication operations to match with the ones created by non-joined
        DDP processes. This will ensure each collective call has a corresponding
        call by already-joined DDP processes, preventing hangs or errors that
        would otherwise happen when training with uneven inputs across
        processes.

        Once all DDP processes have joined, the context manager will broadcast
        the model corresponding to the last joined process to all processes to
        ensure the model is the same across all processes
        (which is guaranteed by DDP).

        To use this to enable training with uneven inputs across processes,
        simply wrap this context manager around your training loop. No further
        modifications to the model or data loading is required.

        .. warning::
            This module works only with the multi-process, single-device usage
            of :class:`torch.nn.parallel.DistributedDataParallel`,
            which means that a single process works on a single GPU.

        .. warning::
            This module currently does not support custom distributed collective
            operations in the forward pass, such as ``SyncBatchNorm`` or other
            custom defined collectives in the model's forward pass.

        Args:
            divide_by_initial_world_size (bool): If ``True``, will divide
                gradients by the initial ``world_size`` DDP training was launched
                with. If ``False``, will compute the effective world size
                (number of ranks that have not depleted their inputs yet) and
                divide gradients by that during allreduce. Set
                ``divide_by_initial_world_size=True`` to ensure every input
                sample including the uneven inputs have equal weight in terms of
                how much they contribute to the global gradient. This is
                achieved by always dividing the gradient by the initial
                ``world_size`` even when we encounter uneven inputs. If you set
                this to ``False``, we divide the gradient by the remaining
                number of nodes. This ensures parity with training on a smaller
                ``world_size`` although it also means the uneven inputs would
                contribute more towards the global gradient. Typically, you
                would want to set this to ``True`` for cases where the last few
                inputs of your training job are uneven. In extreme cases, where
                there is a large discrepancy in the number of inputs, setting
                this to ``False`` might provide better results.
            enable (bool): Whether to enable uneven input detection or not. Pass
                in ``enable=False`` to disable in cases where you know that
                inputs are even across participating processes. Default is
                ``True``.


        Example::

          >>>  import torch
          >>>  import torch.distributed as dist
          >>>  import os
          >>>  import torch.multiprocessing as mp
          >>>  import torch.nn as nn
          >>>  # On each spawned worker
          >>>  def worker(rank):
          >>>      dist.init_process_group("nccl", rank=rank, world_size=2)
          >>>      torch.cuda.set_device(rank)
          >>>      model = nn.Linear(1, 1, bias=False).to(rank)
          >>>      model = torch.nn.parallel.DistributedDataParallel(model, device_ids=[rank], output_device=rank)
          >>>      # Rank 1 gets one more input than rank 0.
          >>>      inputs = [torch.tensor([1]).float() for _ in range(10 + rank)]
          >>>      with model.join():
          >>>          for _ in range(5):
          >>>              for inp in inputs:
          >>>                  loss = model(inp).sum()
          >>>                  loss.backward()
          >>>  # Without the join() API, the below synchronization will hang
          >>>  # blocking for rank 1's allreduce to complete.
          >>>  torch.cuda.synchronize(device=rank)
        """
        try:
            if self.device_ids and len(self.device_ids) > 1:
                raise ValueError(
                    """DDP join() API does not support Single-Process Multi-GPU
                    mode training. The recommended approach for DDP training is
                    to spawn a single process that works on a single GPU."""
                )
            has_error = False
            self.ddp_join_enabled = enable
            self.ddp_join_divide_by_initial_world_size = divide_by_initial_world_size
            yield
        except Exception as e:
            # Set to skip any processing in the finally block.
            has_error = True
            raise e
        finally:
            # Skip any processing to let the exception immediately be raised if
            # there was one.
            if enable and not has_error:
                all_procs_joined = False
                is_last_joiner = True
                # Schedules allreduce to match fwd pass allreduce in non-joined procs
                while not all_procs_joined:
                    num_active_procs = self._schedule_shadow_all_reduce_for_fwd_pass()
                    if num_active_procs == 0:
                        all_procs_joined = True
                    else:
                        # Some DDP process still needs to be joined.
                        if is_last_joiner:
                            is_last_joiner = False
<<<<<<< HEAD
                        # If buckets not rebuilt, will push original bucket
                        # indices to simulate a rebuild.
                        if not buckets_rebuilt and not self.find_unused_parameters:
                            self.reducer._push_all_rebuilt_params()
                            buckets_rebuilt = self.reducer._rebuild_buckets()
=======
                        # It will rebuild buckets only once during training period
                        self.reducer._rebuild_buckets()
>>>>>>> e5bade7b
                        # Schedule a corresponding broadcast if we are syncing module
                        # buffers in the forward pass.
                        self._check_and_sync_module_buffers()

                        (
                            work,
                            should_sync_backwards_tensor,
                        ) = self._check_global_requires_backward_grad_sync(
                            is_joined_rank=True
                        )
                        work.wait()
                        # If nonzero, then we should sync in the bwd pass.
                        should_sync_backwards = should_sync_backwards_tensor.item() != 0
                        # Forward param sync is disabled in the next iteration
                        # if we are skipping grad sync this iteration. Hence, we
                        # set require_forward_param_sync appropriately here.
                        self.require_forward_param_sync = should_sync_backwards
                        if not should_sync_backwards:
                            continue
                        # Schedules one allreduce per gradient bucket to match
                        # the backwards pass allreduce.
                        self._match_all_reduce_for_bwd_pass()
                        # Check if we need to allreduce locally unused params.
                        if self.find_unused_parameters:
                            self._match_unused_params_allreduce()
<<<<<<< HEAD
=======
                        # It will push rebuilt params only once during training period
                        self.reducer._push_all_rebuilt_params()
>>>>>>> e5bade7b

                # All procs joined. Agree on authoritative rank and broadcast the model.
                self._sync_final_model(is_last_joiner)

    def _register_comm_hook(self, state: object, hook: callable):
        r"""
        Register a communication hook which is an enhancement that provides a
        flexible hook to users where they can specify how DDP aggregates gradients
        across multiple workers.

        This hook would be very useful for researchers to try out new ideas. For
        example, this hook can be used to implement several algorithms like GossipGrad
        and gradient compression which involve different communication strategies for
        parameter syncs while running Distributed DataParallel training.

        Arguments:
            state (object): state is passed to the hook and can be used to maintain
                            and update any state information that users would like to
                            maintain as part of the training process. Examples: error
                            feedback in gradient compression, peers to communicate with
                            next in GossipGrad etc.
            hook (callable): is defined as:
                             hook(state: object, bucket: dist._GradBucket) -> torch.futures.Future:

                             This function is called once the bucket is ready. The
                             hook can perform whatever processing is needed and return
                             a Future indicating completion of any async work (ex: allreduce).
                             If the hook doesn't perform any communication, it can also
                             just return a completed Future. The Future should hold the
                             new value of grad bucket's tensors. Once a bucket is ready,
                             c10d reducer would call this hook and use the tensors returned
                             by the Future and copy grads to individual parameters.

                             We also provide an API called ``get_future`` to retrieve a
                             Future associated with the completion of ``c10d.ProcessGroup.work``.

        .. warning ::
            Grad bucket's tensors will not be predivided by world_size. User is responsible
            to divide by the world_size in case of operations like allreduce.

        .. warning ::
            DDP communication hook can only be registered once and should be registered
            before calling backward.

        .. warning ::
            The Future object that hook returns should contain a result that has the same
            shape with the tensors inside grad bucket.

        .. warning ::
            DDP communication hook does not support single-process multiple-device mode.
            Gradbucket tensors should consist of only a single tensor.

        .. warning ::
            ``get_future`` API supports only NCCL backend and will return a ``torch._C.Future``
            which is an internal type and should be used with caution. It can still be used by
            ``_register_comm_hook`` API, but it is subject to some subtle differences compared
            to ``torch.futures.Future``.

        .. warning ::
            DDP communication hook is experimental and subject to change.

        Example::
            Below is an example of a noop hook that returns back the same tensors:

            >>> def noop(state: object, bucket: dist._GradBucket): -> torch.futures.Future
            >>>     fut = torch.futures.Future()
            >>>     fut.set_result(bucket.get_tensors())
            >>>     return fut

            >>> ddp._register_comm_hook(state = None, hook = noop)

        Example::
            Below is an example of a Parallel SGD algorithm where gradients are encoded before
            allreduce, and then decoded after allreduce.

            >>> def encode_and_decode(state: object, bucket: dist._GradBucket): -> torch.futures.Future
            >>>     tensors = [t / process_group.world_size for t in bucket.get_tensors()]
            >>>     encoded_tensors = encode(tensors) # encode gradients
            >>>     fut = process_group.allreduce(encoded_tensors).get_future()
            >>>     # Define the then callback to decode.
            >>>     def decode(fut):
            >>>         decoded_tensors = decode(fut.value()) # decode gradients
            >>>         return decoded_tensors
            >>>     return fut.then(decode)

            >>> ddp._register_comm_hook(state = None, hook = encode_and_decode)

        """
        self._check_comm_hook(hook)
        dist._register_comm_hook(self.reducer, state, hook)

    def _distributed_broadcast_coalesced(
        self, tensors, buffer_size, authoritative_rank=0
    ):
        dist._broadcast_coalesced(
            self.process_group, tensors, buffer_size, authoritative_rank
        )

    def will_sync_module_buffers(self):
        return (
            self.require_forward_param_sync
            and self.broadcast_buffers
            and len(self.modules_buffers[0]) > 0
        )

    def _find_common_rank(self, input_rank, rank_cond):
        # -1 indicates that this rank is not under consideration to be the
        # common_rank
        rank_to_use = torch.tensor(
            [input_rank if rank_cond else -1],
            device=self.device,
        )
        dist.all_reduce(rank_to_use, op=ReduceOp.MAX, group=self.process_group)
        if rank_to_use.item() == -1:
            raise ValueError(
                "BUG! Expected rank_cond to be true for at least one process."
            )
        return rank_to_use.item()

    def _sync_params(self):
        with torch.no_grad():
            # only do intra-node parameters sync for replicated single-device
            # CUDA modules
            if self.device_ids and len(self.device_ids) > 1:
                # intra-node parameter sync
                result = comm.broadcast_coalesced(
                    self.modules_params[0],
                    self.device_ids,
                    self.broadcast_bucket_size)
                for tensors, module_params in zip(result[1:],
                                                  self.modules_params[1:]):
                    for tensor, param in zip(tensors, module_params):
                        # Formerly, this spot used param.set_(tensor) to steal tensor's
                        # data without a deep copy.  Unfortunately, that wiped out the
                        # allreduce hook attached to param's AccumulateGrad function,
                        # likely causing https://github.com/pytorch/pytorch/issues/37079.
                        # TODO:  If set_ becomes safe to use here, use set_.
                        # Otherwise, find another way to steal tensor's data.
                        param.copy_(tensor)
                        # Assume we have just run the optimizer and zeroed the
                        # grads of the parameters on the root model. We need
                        # to zero the grads on all model replicas as well.
                        # This snippet is copied from torch.optim.Optimizer.
                        if param.grad is not None:
                            if param.grad.grad_fn is not None:
                                param.grad.detach_()
                            else:
                                param.grad.requires_grad_(False)
                            param.grad.zero_()

            # module buffer sync
            if self.will_sync_module_buffers():
                # Synchronize buffers across processes.
                # If we are running DDP with the join manager, we have to agree
                # upon a rank to sync module buffers from, since rank 0 may
                # already have been joined and have stale module buffers.
                if self.ddp_join_enabled:
                    authoritative_rank = self._find_common_rank(dist.get_rank(), True)
                else:
                    # The process with rank 0 is considered the authoritative copy.
                    authoritative_rank = 0
                self._distributed_broadcast_coalesced(
                    self.modules_buffers[0],
                    self.broadcast_bucket_size,
                    authoritative_rank,
                )
                # only do intra-node buffer sync for replicated single-device
                # CUDA modules
                if self.device_ids and len(self.device_ids) > 1:
                    # intra-node buffer sync
                    result = comm.broadcast_coalesced(
                        self.modules_buffers[0],
                        self.device_ids,
                        self.broadcast_bucket_size)
                    for tensors, module_buffers in zip(result[1:],
                                                       self.modules_buffers[1:]):
                        for tensor, buffer in zip(tensors, module_buffers):
                            buffer.set_(tensor)

    def _passing_sync_batchnorm_handle(self, module_copies):
        for dev_idx, module in enumerate(module_copies):
            for layer in module.modules():
                if isinstance(layer, torch.nn.modules.SyncBatchNorm):
                    assert self.device_type != 'cpu', "SyncBatchNorm layers only work with GPU modules"
                    layer._specify_ddp_gpu_num(
                        len(self.device_ids) if self.device_ids else 1)

    def _check_comm_hook(self, hook):
        if not callable(hook):
            raise TypeError("Communication hook must be callable.")

        sig = inspect.signature(hook)
        if (
            sig.parameters["bucket"].annotation != inspect._empty
            and sig.parameters["bucket"].annotation != dist._GradBucket
        ):
            raise ValueError(
                "Communication hook: bucket annotation should be dist._GradBucket."
            )

        if sig.return_annotation != inspect._empty and (
            sig.return_annotation != torch.futures.Future
            and sig.return_annotation != torch._C.Future
        ):
            raise ValueError(
                "Communication hook: return annotation should be torch.futures.Future or torch._C.Future."
            )<|MERGE_RESOLUTION|>--- conflicted
+++ resolved
@@ -824,16 +824,8 @@
                         # Some DDP process still needs to be joined.
                         if is_last_joiner:
                             is_last_joiner = False
-<<<<<<< HEAD
-                        # If buckets not rebuilt, will push original bucket
-                        # indices to simulate a rebuild.
-                        if not buckets_rebuilt and not self.find_unused_parameters:
-                            self.reducer._push_all_rebuilt_params()
-                            buckets_rebuilt = self.reducer._rebuild_buckets()
-=======
                         # It will rebuild buckets only once during training period
                         self.reducer._rebuild_buckets()
->>>>>>> e5bade7b
                         # Schedule a corresponding broadcast if we are syncing module
                         # buffers in the forward pass.
                         self._check_and_sync_module_buffers()
@@ -859,11 +851,8 @@
                         # Check if we need to allreduce locally unused params.
                         if self.find_unused_parameters:
                             self._match_unused_params_allreduce()
-<<<<<<< HEAD
-=======
                         # It will push rebuilt params only once during training period
                         self.reducer._push_all_rebuilt_params()
->>>>>>> e5bade7b
 
                 # All procs joined. Agree on authoritative rank and broadcast the model.
                 self._sync_final_model(is_last_joiner)
