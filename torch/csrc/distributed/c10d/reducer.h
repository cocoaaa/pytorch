#pragma once

#include <atomic>
#include <memory>
#include <mutex>
#include <tuple>
#include <unordered_map>
#include <vector>

#include <c10d/ProcessGroup.hpp>
#include <torch/csrc/autograd/function.h>
#include <torch/csrc/autograd/variable.h>
#include <torch/csrc/distributed/autograd/context/context.h>
#include <torch/csrc/distributed/c10d/comm.h>

namespace c10d {

constexpr int kDefaultFirstBucketBytes = int(1024 * 1024);
constexpr int kDefaultBucketBytesCap = int(25 * 1024 * 1024);

class Reducer {
 public:
  // The constructor takes a list of variables for every model replica.
  // The bucket assignment for this reducer is specified as a list of
  // buckets, each of which is specified as a list of indices into the
  // variables list for **a single replica** (i.e. `variables[0]`).
  explicit Reducer(
      std::vector<std::vector<torch::autograd::Variable>> replicas,
      std::vector<std::vector<size_t>> bucket_indices,
      std::shared_ptr<c10d::ProcessGroup> process_group,
      std::vector<std::vector<bool>> expect_sparse_gradients,
      int64_t bucket_bytes_cap,
      bool find_unused_parameters);

  ~Reducer() noexcept(false);

  // To (re-)initialize bucket assignment, pass a list of buckets, each
  // of which is specified by a list of indices in the variables list.
  // This function performs validation that the variables within a bucket
  // all live on the same device and have the same dimensionality.
  void initialize_buckets(std::vector<std::vector<size_t>> bucket_indices);

  // This function is called when the forward function has produced an output,
  // and the user wishes to reduce gradients in the backwards pass.
  // If they don't, and wish to accumulate gradients before reducing them,
  // a call to this function can simply be omitted.
  void prepare_for_backward(
      const std::vector<torch::autograd::Variable>& outputs);

  // Returns the relative time in nanoseconds when gradients were ready,
  // with respect to the time `prepare_for_backward` was called. The outer
  // vector is for model replicas and the inner vector is for parameters.
  std::vector<std::vector<int64_t>> get_backward_stats() const {
    return backward_stats_;
  }

  // Registeres a hook to the reducer. The hook is `CommHookInterface`
  // type to allow both Python and CPP hooks. This function can only
  // be called once before calling backward.
  void register_comm_hook(std::unique_ptr<CommHookInterface> iface);

  // Returns a vector of tensors in each bucket in sequential order.
  std::vector<std::vector<at::Tensor>> get_bucket_tensors() const;

  // Rebuild buckets based on rebuilt_params_ and rebuilt_param_indices_
  // according to when tensors received grads in the backward pass.
  // TODO this function makes broadcast communication call and
  // could be overlapped with next forward() call, thus
  // it could be async. Will make it async when rebuilding buckets for
  // find_unused_parameters = true case, as we could rebuild buckets more than
  // once for find_unused_parameters = true case, where subgraphs are trained
  // and parameter indices order may change more frequently.
  // For find_unused_parameters = false case, buckets are only rebuilt once,
  // the performance cost is negligible. Returns true if the buckets were
  // rebuilt.
  bool rebuild_buckets();

  // Returns true if we should rebuild buckets, else false. We only rebuild
  // buckets once after the first iteration and never rebuild them if
  // find_unused_parameters_.
  inline bool should_rebuild_buckets() const {
    return !find_unused_parameters_ && !has_rebuilt_bucket_;
  }

  // Pushes all parameters to be rebuilt.
  void push_rebuilt_params_for_all_indices();

  // Creates and sets ForwardPassWorkHandle given a ProcessGroup::Work and the
  // corresponding tensor being reduced.
  void set_forward_pass_work_handle(
      std::shared_ptr<c10d::ProcessGroup::Work> forwardPassWorkHandle,
<<<<<<< HEAD
      at::Tensor& tensor,
=======
>>>>>>> e5bade7b
      bool useStaticWorldSize);

  // Retrieve on-device tensors used to track locally unused parameters. For
  // each replica, it is a tensor where index i = 1 if the Variable with that
  // index has been used.
  std::vector<at::Tensor> get_local_used_maps_on_device() const;

 protected:
  // Forward declaration.
  struct Bucket;
  // Locates a specific variable by replica index and variable index.
  struct VariableIndex {
    size_t replica_index;
    size_t variable_index;
  };

  void push_rebuilt_params(const VariableIndex& index);

  mutable std::mutex mutex_;
  std::vector<std::vector<torch::autograd::Variable>> replicas_;
  std::shared_ptr<c10d::ProcessGroup> process_group_;
  std::vector<std::vector<bool>> expect_sparse_gradients_;

  std::vector<std::vector<std::shared_ptr<torch::autograd::Node>>>
      grad_accumulators_;
  std::unordered_map<torch::autograd::Node*, VariableIndex> func_;
  std::vector<std::pair<uintptr_t, std::shared_ptr<torch::autograd::Node>>>
      hooks_;

  bool expect_autograd_hooks_;
  bool require_finalize_;
  size_t next_bucket_;

  bool has_marked_unused_parameters_;
  const bool find_unused_parameters_;
  std::vector<VariableIndex> unused_parameters_;
  // Locally used parameter maps indicating if parameters are used locally
  // during the current iteration or no_sync session if no_sync is on. One
  // tensor for each model replica and each tensor is one-dim int32 tensor of
  // number of parameters. These tensors are marked in autograd_hook to indicate
  // the corresponding param has been used, and get allreduced in the end of
  // backward of current iteration or no_sync session for figuring out the
  // globally unused parameters.
  //
  // local_used_maps_:     CPU tensors for bookkeeping locally used params
  // local_used_maps_dev_: dev tensors for reducing globally unused params
  std::vector<at::Tensor> local_used_maps_;
  std::vector<at::Tensor> local_used_maps_dev_;
  // Indicate that reduction is done and D2H copy is done as well.
  bool local_used_maps_reduced_;

  // Work handle for allreduce on local_used_maps_
  std::shared_ptr<c10d::ProcessGroup::Work> local_used_work_;

  void verify_replicas_within_process();

  void verify_replica0_across_processes();

  void mark_variable_ready_dense(VariableIndex index);

  void mark_variable_ready_sparse(VariableIndex index);

  void mark_variable_ready(VariableIndex index);

  void autograd_hook(VariableIndex index);

  void mark_bucket_ready(size_t bucket_index);

  void finalize_bucket_dense(Bucket& replica);

  void finalize_backward();

  // Broadcast rebuilt buckets from rank 0 to other ranks before initializing
  // the buckets
  void sync_bucket_indices(std::vector<std::vector<size_t>>& bucket_indices);

  using GradCallback =
      torch::distributed::autograd::DistAutogradContext::GradCallback;
  void runGradCallbackForVariable(
      torch::autograd::Variable& variable,
      GradCallback&& cb);

  // A bucket replica represents [1..N] gradients to be reduced,
  // with the same dtype, on the same device.
  //
  // Batching gradients together before reducing them can result in lower
  // overhead and/or faster time to completion. Only gradients of the same type
  // and on the same device can be batched. The tensor that represents the
  // flattened gradient uses the same type and is placed on the same device.
  // Buckets are filled as the gradients they hold are computed (triggered by
  // autograd hooks). Buckets are reduced in a predetemined order that is
  // identical across processes.
  struct BucketReplica {
    // Flattened (1 dimensional) contents of bucket.
    at::Tensor contents;

    // Views into contents for each grad.  Each view will be created with
    // layout (sizes + strides) matching the grad's expected layout
    // ("Gradient Layout Contract" in torch/csrc/autograd/AccumulateGrad.h).
    // `bucket_views_in[i].copy_(grad)` and
    // `grad.copy_(bucket_views_out[i])`
    // provide convenient ways to move grad data in/out of contents.
    // The reason we keep to states for bucket_views is that if DDP
    // communication hook was registered, `bucket_views_out` could be
    // re-initialized with the value of hook's `future_work`. We still need to
    // keep a separate view reference to replica's original contents for
    // `bucket_views_in[i].copy_(grad)` call.
    std::vector<at::Tensor> bucket_views_in;
    std::vector<at::Tensor> bucket_views_out;

    // Variables that contribute to this bucket replica. Use refcounted value
    // here so that we can easily unflatten the bucket contents into the
    // participating variables after reduction has completed.
    std::vector<torch::autograd::Variable> variables;

    // Per-variable offset/length into the flat bucket contents tensor.
    std::vector<size_t> offsets;
    std::vector<size_t> lengths;

    // Number of tensors to be added before this bucket is complete.
    // This is reset to `variables.size()` every iteration.
    size_t pending;

    // TODO(@pietern)
    // Memory copies from gradient tensors into the bucket are potentially
    // done on different CUDA streams. We record an event for every copy
    // so that we can synchronize with them prior to kicking off the reduction.
    // std::vector<at::cuda::CUDAEvent> events;
  };

  // This function is called inside `initialize_buckets`, it initializes both
  // bucket_views_in and bucket_views_out into the contents tensor for each
  // variable's grad. Views serve as entry points to copy_ each grad's data
  // in/out of the flat contents tensor.
  void initialize_bucket_views(BucketReplica& replica, at::Tensor& contents);

  // This function is called inside `finalize_backward`, it happens only if
  // DDP communication hook was registered to recreate just bucket_views_out
  // with the result of `future_work`.
  void populate_bucket_views_out(BucketReplica& replica, at::Tensor& tensor);

  // A bucket holds N bucket replicas (1 per model replica).
  //
  // If every bucket in this struct is ready, the reduction can be kicked off.
  // One bucket per replica. Reduction is kicked off when every bucket is ready.
  //
  struct Bucket {
    std::vector<BucketReplica> replicas;

    // Global indices of participating variables in the bucket
    std::vector<size_t> variable_indices;

    // Number of replicas to be marked done before this bucket is ready.
    size_t pending;

    // Keep work handle around when this set of buckets is being reduced.
    std::shared_ptr<c10d::ProcessGroup::Work> work;

    // Keep future work handle around if DDP comm hook is registered.
    c10::intrusive_ptr<torch::jit::Future> future_work;

    // If this bucket should expect a single sparse gradient.
    // Implies: replicas[i].variables.size() == 1.
    bool expect_sparse_gradient = false;
  };

  std::vector<Bucket> buckets_;

  // A variable locator locates a particular variable in the bucket
  // structure. The `bucket_index` field points to the bucket in the `buckets_`
  // vector. The `intra_bucket_index` field points to the index of the variable
  // in any of the vector fields in the bucket replica.
  struct VariableLocator {
    // Index into the `buckets_` variable.
    size_t bucket_index;
    // Index of parameter in single bucket replica.
    size_t intra_bucket_index;
  };

  // Map the index of a variable to its location in the bucket structure.
  std::vector<VariableLocator> variable_locators_;

  // We collect the relative timestamp of every gradient being ready
  // when executing autograd. This can be used to derive a timeline of
  // the point in time buckets were ready, or ideal bucket assignment/ordering.
  int64_t backward_stats_base_;
  std::vector<std::vector<int64_t>> backward_stats_;

  // Following variables are to help build dynamic bucket order
  bool has_rebuilt_bucket_;
  std::vector<at::Tensor> rebuilt_params_;
  std::vector<int64_t> rebuilt_param_indices_;
  const int64_t bucket_bytes_cap_;

  struct RpcContext {
    using ContextPtr = torch::distributed::autograd::ContextPtr;
    // The shared_ptr is to hold the context instance.
    ContextPtr context_ptr_holder;
    std::atomic<ContextPtr::element_type*> context_ptr{nullptr};

    void set(ContextPtr&& new_context_ptr);
  };
  RpcContext rpc_context_;

  // A struct containing work handle and tensor for allreduce scheduled in
  // forward pass, if applicable.
  struct ForwardPassAllreduceWork {
    std::shared_ptr<c10d::ProcessGroup::Work> workHandle;
    at::Tensor resultTensor;
    // whether we should divide by the initial world_size or the no. of
    // remaining DDP ranks.
    bool useStaticWorldSize;
  };

  // Handle for the currently scheduled allreduce in the forward pass, if
  // applicable.
  ForwardPassAllreduceWork forwardPassWorkHandle_;

  // Division factor for reduction of gradients.
  int divFactor_;

 private:
  // comm_hook_ is used to access the DDP communication hook if registered.
  std::unique_ptr<CommHookInterface> comm_hook_;
};

// This is equivalent to take_tensors but returns indices into the
// tensor list argument for bucket assignment. Also, it is aware
// of device placement and will not allow buckets to span devices.
// The index of tensors[i] assigned to bucket is tensor_indices[i],
// when tensor_indices is empty, the index of tensors[i] assigned to
// bucket is i.
std::vector<std::vector<size_t>> compute_bucket_assignment_by_size(
    const std::vector<at::Tensor>& tensors,
    const std::vector<size_t>& bucket_size,
    const std::vector<bool>& expect_sparse_gradient = {},
    const std::vector<int64_t>& tensor_indices = {});

} // namespace c10d<|MERGE_RESOLUTION|>--- conflicted
+++ resolved
@@ -89,10 +89,6 @@
   // corresponding tensor being reduced.
   void set_forward_pass_work_handle(
       std::shared_ptr<c10d::ProcessGroup::Work> forwardPassWorkHandle,
-<<<<<<< HEAD
-      at::Tensor& tensor,
-=======
->>>>>>> e5bade7b
       bool useStaticWorldSize);
 
   // Retrieve on-device tensors used to track locally unused parameters. For
