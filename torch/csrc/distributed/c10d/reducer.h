#pragma once

#include <atomic>
#include <memory>
#include <mutex>
#include <tuple>
#include <unordered_map>
#include <vector>

#include <c10d/ProcessGroup.hpp>
#include <torch/csrc/autograd/function.h>
#include <torch/csrc/autograd/variable.h>
#include <torch/csrc/distributed/autograd/context/context.h>
#include <torch/csrc/distributed/c10d/comm.h>

namespace c10d {

constexpr int kDefaultFirstBucketBytes = int(1024 * 1024);
constexpr int kDefaultBucketBytesCap = int(25 * 1024 * 1024);

class Reducer {
 public:
  // The constructor takes a list of variables for every model replica.
  // The bucket assignment for this reducer is specified as a list of
  // buckets, each of which is specified as a list of indices into the
  // variables list for **a single replica** (i.e. `variables[0]`).
  explicit Reducer(
      std::vector<std::vector<torch::autograd::Variable>> replicas,
      std::vector<std::vector<size_t>> bucket_indices,
      std::shared_ptr<c10d::ProcessGroup> process_group,
      std::vector<std::vector<bool>> expect_sparse_gradients,
      int64_t bucket_bytes_cap,
      bool find_unused_parameters);

  ~Reducer() noexcept(false);

  // To (re-)initialize bucket assignment, pass a list of buckets, each
  // of which is specified by a list of indices in the variables list.
  // This function performs validation that the variables within a bucket
  // all live on the same device and have the same dimensionality.
  void initialize_buckets(std::vector<std::vector<size_t>> bucket_indices);

  // This function is called when the forward function has produced an output,
  // and the user wishes to reduce gradients in the backwards pass.
  // If they don't, and wish to accumulate gradients before reducing them,
  // a call to this function can simply be omitted.
  void prepare_for_backward(
      const std::vector<torch::autograd::Variable>& outputs);

  // Returns the relative time in nanoseconds when gradients were ready,
  // with respect to the time `prepare_for_backward` was called. The outer
  // vector is for model replicas and the inner vector is for parameters.
  std::vector<std::vector<int64_t>> get_backward_stats() const {
    return backward_stats_;
  }

  // Registeres a hook to the reducer. The hook is `CommHookInterface`
  // type to allow both Python and CPP hooks. This function can only
  // be called once before calling backward.
  void register_comm_hook(std::unique_ptr<CommHookInterface> iface);

  // Returns a vector of tensors in each bucket in sequential order.
  std::vector<std::vector<at::Tensor>> get_bucket_tensors() const;

  // Rebuild buckets based on rebuilt_params_ and rebuilt_param_indices_
  // according to when tensors received grads in the backward pass.
  // TODO this function makes broadcast communication call and
  // could be overlapped with next forward() call, thus
  // it could be async. Will make it async when rebuilding buckets for
  // find_unused_parameters = true case, as we could rebuild buckets more than
  // once for find_unused_parameters = true case, where subgraphs are trained
  // and parameter indices order may change more frequently.
  // For find_unused_parameters = false case, buckets are only rebuilt once,
  // the performance cost is negligible. Returns true if the buckets were
  // rebuilt.
  bool rebuild_buckets();

  // Returns true if we should rebuild buckets, else false. We only rebuild
  // buckets once after the first iteration and never rebuild them if
  // find_unused_parameters_.
  inline bool should_rebuild_buckets() const {
    return !find_unused_parameters_ && !has_rebuilt_bucket_;
  }

  // Pushes all parameters to be rebuilt.
  void push_rebuilt_params_for_all_indices();

  // Creates and sets ForwardPassWorkHandle given a ProcessGroup::Work and the
  // corresponding tensor being reduced.
  void set_forward_pass_work_handle(
      std::shared_ptr<c10d::ProcessGroup::Work> forwardPassWorkHandle,
      at::Tensor& tensor,
      bool useStaticWorldSize);

  // Retrieve on-device tensors used to track locally unused parameters. For
  // each replica, it is a tensor where index i = 1 if the Variable with that
  // index has been used.
  std::vector<at::Tensor> get_local_used_maps_on_device() const;

 protected:
  // Forward declaration.
  struct Bucket;
  // Locates a specific variable by replica index and variable index.
  struct VariableIndex {
    size_t replica_index;
    size_t variable_index;
  };

  void push_rebuilt_params(const VariableIndex& index);

  mutable std::mutex mutex_;
  std::vector<std::vector<torch::autograd::Variable>> replicas_;
  std::shared_ptr<c10d::ProcessGroup> process_group_;
  std::vector<std::vector<bool>> expect_sparse_gradients_;

  std::vector<std::vector<std::shared_ptr<torch::autograd::Node>>>
      grad_accumulators_;
  std::unordered_map<torch::autograd::Node*, VariableIndex> func_;
  std::vector<std::pair<uintptr_t, std::shared_ptr<torch::autograd::Node>>>
      hooks_;

  bool expect_autograd_hooks_;
  bool require_finalize_;
  size_t next_bucket_;

  bool has_marked_unused_parameters_;
  const bool find_unused_parameters_;
  std::vector<VariableIndex> unused_parameters_;
  // Locally used parameter maps indicating if parameters are used locally
  // during the current iteration or no_sync session if no_sync is on. One
  // tensor for each model replica and each tensor is one-dim int32 tensor of
  // number of parameters. These tensors are marked in autograd_hook to indicate
  // the corresponding param has been used, and get allreduced in the end of
  // backward of current iteration or no_sync session for figuring out the
  // globally unused parameters.
  //
  // local_used_maps_:     CPU tensors for bookkeeping locally used params
  // local_used_maps_dev_: dev tensors for reducing globally unused params
  std::vector<at::Tensor> local_used_maps_;
  std::vector<at::Tensor> local_used_maps_dev_;
  // Indicate that reduction is done and D2H copy is done as well.
  bool local_used_maps_reduced_;

  // Work handle for allreduce on local_used_maps_
  std::shared_ptr<c10d::ProcessGroup::Work> local_used_work_;

  void verify_replicas_within_process();

  void verify_replica0_across_processes();

  void mark_variable_ready_dense(VariableIndex index);

  void mark_variable_ready_sparse(VariableIndex index);

  void mark_variable_ready(VariableIndex index);

  void autograd_hook(VariableIndex index);

  void mark_bucket_ready(size_t bucket_index);

  void finalize_bucket_dense(Bucket& replica);

  void finalize_backward();

  // Broadcast rebuilt buckets from rank 0 to other ranks before initializing
  // the buckets
  void sync_bucket_indices(std::vector<std::vector<size_t>>& bucket_indices);

  using GradCallback =
      torch::distributed::autograd::DistAutogradContext::GradCallback;
  void runGradCallbackForVariable(
      torch::autograd::Variable& variable,
      GradCallback&& cb);

  // A bucket replica represents [1..N] gradients to be reduced,
  // with the same dtype, on the same device.
  //
  // Batching gradients together before reducing them can result in lower
  // overhead and/or faster time to completion. Only gradients of the same type
  // and on the same device can be batched. The tensor that represents the
  // flattened gradient uses the same type and is placed on the same device.
  // Buckets are filled as the gradients they hold are computed (triggered by
  // autograd hooks). Buckets are reduced in a predetemined order that is
  // identical across processes.
  struct BucketReplica {
    // Flattened (1 dimensional) contents of bucket.
    at::Tensor contents;

    // Views into contents for each grad.  Each view will be created with
    // layout (sizes + strides) matching the grad's expected layout
    // ("Gradient Layout Contract" in torch/csrc/autograd/AccumulateGrad.h).
    // `bucket_views_in[i].copy_(grad)` and
    // `grad.copy_(bucket_views_out[i])`
    // provide convenient ways to move grad data in/out of contents.
    // The reason we keep to states for bucket_views is that if DDP
    // communication hook was registered, `bucket_views_out` could be
    // re-initialized with the value of hook's `future_work`. We still need to
    // keep a separate view reference to replica's original contents for
    // `bucket_views_in[i].copy_(grad)` call.
    std::vector<at::Tensor> bucket_views_in;
    std::vector<at::Tensor> bucket_views_out;

    // Variables that contribute to this bucket replica. Use refcounted value
    // here so that we can easily unflatten the bucket contents into the
    // participating variables after reduction has completed.
    std::vector<torch::autograd::Variable> variables;

    // Per-variable offset/length into the flat bucket contents tensor.
    std::vector<size_t> offsets;
    std::vector<size_t> lengths;

    // Number of tensors to be added before this bucket is complete.
    // This is reset to `variables.size()` every iteration.
    size_t pending;

    // TODO(@pietern)
    // Memory copies from gradient tensors into the bucket are potentially
    // done on different CUDA streams. We record an event for every copy
    // so that we can synchronize with them prior to kicking off the reduction.
    // std::vector<at::cuda::CUDAEvent> events;
  };

<<<<<<< HEAD
  // This function is called inside `initialize_buckets`, it initializes both
  // bucket_views_in and bucket_views_out into the contents tensor for each
  // variable's grad. Views serve as entry points to copy_ each grad's data
  // in/out of the flat contents tensor.
  void initialize_bucket_views(BucketReplica& replica, at::Tensor& contents);

  // This function is called inside `finalize_backward`, it happens only if
  // DDP communication hook was registered to recreate just bucket_views_out
  // with the result of `future_work`.
  void populate_bucket_views_out(BucketReplica& replica, at::Tensor& tensor);
=======
  // This function is called inside `initialize_buckets` and
  // `finalize_backward`. The function call in `initialize_bucket` creates both
  // views_in and views_out into the contents tensor for each variable's grad.
  // Views serve as entry points to copy_ each grad's data in/out of the flat
  // contents tensor. The function call in `finalize_backward` happens only if
  // DDP communication hook was registered to recreate just views_out with the
  // result of `future_work`. If called from `finalize_backward`,
  // `initialize_bucket_views` will not modify `bucket_views_in`. This will keep
  // `bucket_views_in` referring to replica's contents and
  // `bucket_view_in.copy_(grad)` call inside reducer's
  // `mark_variable_ready_dense` will work as expected. Note that before the
  // call in `finalize_backward`, views_out must be cleared.
  void initialize_bucket_views(
      BucketReplica& replica,
      at::Tensor& contents,
      bool populate_bucket_views_in);
>>>>>>> c47f5447

  // A bucket holds N bucket replicas (1 per model replica).
  //
  // If every bucket in this struct is ready, the reduction can be kicked off.
  // One bucket per replica. Reduction is kicked off when every bucket is ready.
  //
  struct Bucket {
    std::vector<BucketReplica> replicas;

    // Global indices of participating variables in the bucket
    std::vector<size_t> variable_indices;

    // Number of replicas to be marked done before this bucket is ready.
    size_t pending;

    // Keep work handle around when this set of buckets is being reduced.
    std::shared_ptr<c10d::ProcessGroup::Work> work;

    // Keep future work handle around if DDP comm hook is registered.
    c10::intrusive_ptr<torch::jit::Future> future_work;

    // If this bucket should expect a single sparse gradient.
    // Implies: replicas[i].variables.size() == 1.
    bool expect_sparse_gradient = false;
  };

  std::vector<Bucket> buckets_;

  // A variable locator locates a particular variable in the bucket
  // structure. The `bucket_index` field points to the bucket in the `buckets_`
  // vector. The `intra_bucket_index` field points to the index of the variable
  // in any of the vector fields in the bucket replica.
  struct VariableLocator {
    // Index into the `buckets_` variable.
    size_t bucket_index;
    // Index of parameter in single bucket replica.
    size_t intra_bucket_index;
  };

  // Map the index of a variable to its location in the bucket structure.
  std::vector<VariableLocator> variable_locators_;

  // We collect the relative timestamp of every gradient being ready
  // when executing autograd. This can be used to derive a timeline of
  // the point in time buckets were ready, or ideal bucket assignment/ordering.
  int64_t backward_stats_base_;
  std::vector<std::vector<int64_t>> backward_stats_;

  // Following variables are to help build dynamic bucket order
  bool has_rebuilt_bucket_;
  std::vector<at::Tensor> rebuilt_params_;
  std::vector<int64_t> rebuilt_param_indices_;
  const int64_t bucket_bytes_cap_;

  struct RpcContext {
    using ContextPtr = torch::distributed::autograd::ContextPtr;
    // The shared_ptr is to hold the context instance.
    ContextPtr context_ptr_holder;
    std::atomic<ContextPtr::element_type*> context_ptr{nullptr};

    void set(ContextPtr&& new_context_ptr);
  };
  RpcContext rpc_context_;

  // A struct containing work handle and tensor for allreduce scheduled in
  // forward pass, if applicable.
  struct ForwardPassAllreduceWork {
    std::shared_ptr<c10d::ProcessGroup::Work> workHandle;
    at::Tensor resultTensor;
    // whether we should divide by the initial world_size or the no. of
    // remaining DDP ranks.
    bool useStaticWorldSize;
  };

  // Handle for the currently scheduled allreduce in the forward pass, if
  // applicable.
  ForwardPassAllreduceWork forwardPassWorkHandle_;

  // Division factor for reduction of gradients.
  int divFactor_;

 private:
  // comm_hook_ is used to access the DDP communication hook if registered.
  std::unique_ptr<CommHookInterface> comm_hook_;
};

// This is equivalent to take_tensors but returns indices into the
// tensor list argument for bucket assignment. Also, it is aware
// of device placement and will not allow buckets to span devices.
// The index of tensors[i] assigned to bucket is tensor_indices[i],
// when tensor_indices is empty, the index of tensors[i] assigned to
// bucket is i.
std::vector<std::vector<size_t>> compute_bucket_assignment_by_size(
    const std::vector<at::Tensor>& tensors,
    const std::vector<size_t>& bucket_size,
    const std::vector<bool>& expect_sparse_gradient = {},
    const std::vector<int64_t>& tensor_indices = {});

} // namespace c10d<|MERGE_RESOLUTION|>--- conflicted
+++ resolved
@@ -220,7 +220,6 @@
     // std::vector<at::cuda::CUDAEvent> events;
   };
 
-<<<<<<< HEAD
   // This function is called inside `initialize_buckets`, it initializes both
   // bucket_views_in and bucket_views_out into the contents tensor for each
   // variable's grad. Views serve as entry points to copy_ each grad's data
@@ -231,24 +230,6 @@
   // DDP communication hook was registered to recreate just bucket_views_out
   // with the result of `future_work`.
   void populate_bucket_views_out(BucketReplica& replica, at::Tensor& tensor);
-=======
-  // This function is called inside `initialize_buckets` and
-  // `finalize_backward`. The function call in `initialize_bucket` creates both
-  // views_in and views_out into the contents tensor for each variable's grad.
-  // Views serve as entry points to copy_ each grad's data in/out of the flat
-  // contents tensor. The function call in `finalize_backward` happens only if
-  // DDP communication hook was registered to recreate just views_out with the
-  // result of `future_work`. If called from `finalize_backward`,
-  // `initialize_bucket_views` will not modify `bucket_views_in`. This will keep
-  // `bucket_views_in` referring to replica's contents and
-  // `bucket_view_in.copy_(grad)` call inside reducer's
-  // `mark_variable_ready_dense` will work as expected. Note that before the
-  // call in `finalize_backward`, views_out must be cleared.
-  void initialize_bucket_views(
-      BucketReplica& replica,
-      at::Tensor& contents,
-      bool populate_bucket_views_in);
->>>>>>> c47f5447
 
   // A bucket holds N bucket replicas (1 per model replica).
   //
