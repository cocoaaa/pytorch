import torch
from torch.quantization import (
    propagate_qconfig_,
    convert,
)

from ..quantization_mappings import (
    get_qat_module_mapping,
)

from torch.fx import (
    GraphModule,
    Proxy,
    symbolic_trace,
)

from torch.fx.graph import (
    Graph,
    Node,
    map_arg,
)

from .pattern_utils import (
    is_match,
    get_quant_patterns,
    get_dynamic_quant_patterns,
)

from .custom_module import is_custom_module

from .quantization_patterns import *

from .utils import (
    _parent_name,
    quantize_node,
)

import copy

# ------------------------
# Helper Functions
# ------------------------

# Returns a function that can get a new attribute name for module with given prefix
# for example,
# >> get_new_observer_name = get_new_attr_name_with_prefix('_observer')
# >> new_name = get_new_observer_name(module)
# new_name will be an unused attribute name on module, e.g. `_observer_1`
def get_new_attr_name_with_prefix(prefix):
    def get_new_attr_name(module):
        def get_attr_name(i):
            return prefix + str(i)
        i = 0
        attr_name = get_attr_name(i)
        while hasattr(module, attr_name):
            i += 1
            attr_name = get_attr_name(i)
        return attr_name
    return get_new_attr_name

def collect_producer_nodes(node):
    r''' Starting from a target node, trace back until we hit inpu or
    getattr node. This is used to extract the chain of operators
    starting from getattr to the target node, for example
    def forward(self, x):
      observed = self.observer(self.weight)
      return F.linear(x, observed)
    collect_producer_nodes(observed) will either return a list of nodes that produces
    the observed node or None if we can't extract a self contained graph without
    free variables(inputs of the forward function).
    '''
    nodes = [node]
    frontier = [node]
    while frontier:
        node = frontier.pop()
        all_args = list(node.args) + list(node.kwargs.values())
        for arg in all_args:
            if not isinstance(arg, Node):
                continue
            if arg.op == 'placeholder':
                # hit input, can't fold in this case
                return None
            nodes.append(arg)
            if not (arg.op == 'call_function' and arg.target == getattr):
                frontier.append(arg)
    return nodes

def graph_module_from_producer_nodes(root, producer_nodes):
    r''' Construct a graph module from extracted producer nodes
    from `collect_producer_nodes` function
    Args:
      root: the root module for the original graph
      producer_nodes: a list of nodes we use to construct the graph
    Return:
      A graph module constructed from the producer nodes
    '''
    assert len(producer_nodes) > 0, 'list of producer nodes can not be empty'
    # since we traced back from node to getattrr
    producer_nodes.reverse()
    graph = Graph()
    env = {}

    def load_arg(a):
        return map_arg(a, lambda node: env[node.name])
    for producer_node in producer_nodes:
        env[producer_node.name] = graph.node_copy(producer_node, load_arg)
    graph.output(load_arg(producer_nodes[-1].name))
    graph_module = GraphModule(root, graph)
    return graph_module


def assert_and_get_unique_device(module):
    """
    Returns the unique device for a module, or None if no device is found.
    Throws an error if multiple devices are detected.
    """
    devices = {p.device for p in module.parameters()} | \
        {p.device for p in module.buffers()}
    assert len(devices) <= 1, (
        "prepare only works with cpu or single-device CUDA modules, "
        "but got devices {}".format(devices)
    )
    device = next(iter(devices)) if len(devices) > 0 else None
    return device


# A dictionary for querying the weight index for a given op
WEIGHT_INDEX_DICT = {
    torch.nn.functional.conv2d : [1],
    torch.nn.functional.linear : [1],
}

# weight prepacking ops
WEIGHT_PREPACK_OPS = {
    torch._ops.ops.quantized.linear_prepack,
    torch._ops.ops.quantized.conv2d_prepack,
}

class Quantizer:
    def __init__(self):
        # mapping from matched node to activation_post_process
        # must be filled before convert
        self.activation_post_process_map = None
        # mapping from node name to qconfig that should be used for that node
        # filled out for a model during _generate_qconfig_map
        self.qconfig_map = None
        # mapping from fully qualified module name to module instance
        # for example,
        # {
        #   '': Model(...),
        #   'linear': Linear(...),
        #   'linear.weight_fake_quant': PerChannelMinMaxObserver(...),
        # }
        self.modules = None
        # mapping from a tuple of nodes in reverse order to uninitialized
        #   QuantizeHandler subclass. For example,
        # {
        #   # match a single node
        #   (<class 'torch.nn.modules.conv.Conv3d'>:
        #     <class 'torch.quantization.fx.quantize.ConvRelu'>),
        #   # match multiple nodes in reverse order
        #   ((<function relu at 0x7f766a7360d0>, <built-in function add>):
        #     <class 'torch.quantization.fx.quantize.Add'>),
        # }
        self.patterns = None


    def _qat_swap_modules(self, root):
        convert(root, mapping=get_qat_module_mapping(), inplace=True, remove_qconfig=False)

    def _generate_qconfig_map(self, root, input_graph):
        def get_qconfig(module):
            return module.qconfig if hasattr(module, 'qconfig') else None

        self.qconfig_map = dict()
        for node in input_graph.nodes:
            if node.op == 'get_param':
                parent, _ = _parent_name(node.target)
                self.qconfig_map[node.name] = get_qconfig(self.modules[parent])
            elif node.op == 'call_function':
                self.qconfig_map[node.name] = get_qconfig(root)
            elif node.op == 'call_method':
                self_obj = node.args[0]
                # qconfig for call_method should be the same as the `self` object for the call
                self.qconfig_map[node.name] = self.qconfig_map[self_obj.name]
            elif node.op == 'call_module':
                self.qconfig_map[node.name] = get_qconfig(self.modules[node.target])

<<<<<<< HEAD
    def _prepare(self, model, qconfig_dict, inplace, is_dynamic_quant, is_child_module):
        assert not inplace, 'inplace prepare is not supported yet'
        input_root = model
=======
    def _prepare(self, model, qconfig_dict, inplace, is_dynamic_quant):
>>>>>>> 6b12091c
        if not inplace:
            model = copy.deepcopy(model)
        self.is_dynamic_quant = is_dynamic_quant
        # TODO: allow user specified patterns
        if self.is_dynamic_quant:
            self.patterns = get_dynamic_quant_patterns()
        else:
            self.patterns = get_quant_patterns()

        propagate_qconfig_(model, qconfig_dict)
        if model.training:
            self._qat_swap_modules(model)

        self.modules = dict(model.named_modules())

        # map from node name to qconfig, used in _find_matches
        self._generate_qconfig_map(model, model.graph)

        # match the patterns that will get quantized
        matches = self._find_matches(model.graph, self.modules, self.patterns)

        # find _inputs_ to matched nodes that are not quantized, these
        # have to be quantized, which requires measuring stats,
        # initialize an DefaultQuant object for each
        quants = self._find_quants(model.graph, matches)

        self.activation_post_process_map = dict()
        env = {}
        observed_graph = Graph()
        observed_node_names_set = set()

        def load_arg(a):
            return map_arg(a, lambda node: env[node.name])

<<<<<<< HEAD
        # swap custom modules to observed custom modules
        for node in input_graph.nodes:
            if node.op == 'call_module' and \
               is_custom_module(self.modules[node.target]):
                custom_module = self.modules[node.target]
                traced_custom_module = symbolic_trace(custom_module)
                custom_module_qconfig = self.qconfig_map[node.name]
                if self.is_dynamic_quant:
                    prepare = torch.quantization.prepare_dynamic_child_module_fx
                else:
                    prepare = torch.quantization.prepare_child_module_fx
                observed_custom_module, output_is_observed = prepare(traced_custom_module, {'': custom_module_qconfig})
                if output_is_observed:
                    observed_node_names_set.add(node.name)
                observed_custom_module._output_is_observed = output_is_observed
                self.modules[node.target] = observed_custom_module
                # 2. add node to matched nodes
                matches[node.name] = (node, [node], CustomModule(self, node), custom_module_qconfig)

        graph_inputs = []
        for node in input_graph.nodes:
            if node.op == 'placeholder':
                graph_inputs.append(node.name)

        for node in input_graph.nodes:
=======
        for node in model.graph.nodes:
>>>>>>> 6b12091c
            if node.name in observed_node_names_set:
                continue

            get_new_observer_name = get_new_attr_name_with_prefix('activation_post_process_')
            root_node, _, obj, qconfig = matches.get(node.name, (None, None, None, None))
            if root_node is None:
                env[node.name] = observed_graph.node_copy(node, load_arg)
            elif root_node is node:
                env[node.name] = observed_graph.node_copy(node, load_arg)

                def insert_observer(node, observer, device):
                    observer_name = get_new_observer_name(model)
                    setattr(model, observer_name, observer)
                    self.activation_post_process_map[node.name] = observer
                    env[node.name] = observed_graph.create_node('call_module', observer_name, (load_arg(node),), {})
                    observed_node_names_set.add(node.name)
                    if device:
                        getattr(model, observer_name).to(device)

                # don't need to insert observer for output in dynamic quantization
                if self.is_dynamic_quant:
                    continue

                if isinstance(obj, CopyNode):
                    assert node.op in [
                        'call_module',
                        'call_function',
                        'call_method'], \
                        'CopyNode of type ' + node.op + ' is not handled'

                    def is_observed(input_arg):
                        if isinstance(input_arg, Node):
                            return input_arg.name in observed_node_names_set
                        elif isinstance(input_arg, list):
                            return all(map(is_observed, input_arg))
                    # propagate observed property from input
                    if is_observed(node.args[0]):
                        observed_node_names_set.add(node.name)
                elif (isinstance(obj, Add) or isinstance(obj, Mul)) and not obj.all_nodes:
                    if node.args[0].name in observed_node_names_set:
                        observed_node_names_set.add(node.name)
<<<<<<< HEAD
                # elif qconfig is not None and obj.all_nodes:
                #     # observer for outputs
                #     new_observer = qconfig.activation()
                #     # respect device affinity when adding observers
                #     device = assert_and_get_unique_device(input_root)
                #     insert_observer(node, new_observer, device)
=======
                elif qconfig is not None and obj.all_nodes:
                    # observer for outputs
                    new_observer = qconfig.activation()
                    # respect device affinity when adding observers
                    device = assert_and_get_unique_device(model)
                    insert_observer(node, new_observer, device)
>>>>>>> 6b12091c
            else:
                env[node.name] = observed_graph.node_copy(node, load_arg)

            if node.name not in observed_node_names_set and node.name in quants:
<<<<<<< HEAD
                if is_child_module and node.name in graph_inputs:
                    # we'll insert observer for input of child module
                    # in parent graph
                    continue
                observer_name = get_new_observer_name(input_root)
=======
                observer_name = get_new_observer_name(model)
>>>>>>> 6b12091c
                _, qconfig, is_weight = quants[node.name]
                if qconfig is not None:
                    new_observer = \
                        qconfig.weight() if is_weight else qconfig.activation()
                    # respect device affinity when adding observers
                    device = assert_and_get_unique_device(model)
                    if device:
                        new_observer.to(device)
                    self.activation_post_process_map[node.name] = new_observer
                    setattr(model, observer_name, self.activation_post_process_map[node.name])
                    env[node.name] = observed_graph.create_node('call_module', observer_name, (load_arg(node),), {})
                    observed_node_names_set.add(node.name)
<<<<<<< HEAD
        observed_graph.output(load_arg(input_graph.result))
        # whether output is observed or not
        # used for correctly quantize child modules
        output_observed = input_graph.result.name in observed_node_names_set

        observed_module = GraphModule(input_root, observed_graph)
        self.save_state(observed_module)
        return observed_module, output_observed
=======
        observed_graph.output(load_arg(model.graph.result))

        model = GraphModule(model, observed_graph)
        self.save_state(model)
        return model
>>>>>>> 6b12091c

    def save_state(self, observed):
        observed._activation_post_process_map = self.activation_post_process_map
        observed._patterns = self.patterns
        observed._qconfig_map = self.qconfig_map

    def restore_state(self, observed):
        err_msg = 'please make sure the model is produced by prepare'
        assert hasattr(observed, '_activation_post_process_map'), 'did not found ' + \
            '_activation_post_process attribute ' + err_msg
        assert hasattr(observed, '_patterns'), 'did not found ' + \
            '_patterns attribute ' + err_msg
        assert hasattr(observed, '_qconfig_map'), 'did not found ' + \
            '_qconfig_map attribute ' + err_msg
        self.activation_post_process_map = observed._activation_post_process_map
        self.patterns = observed._patterns
        self.qconfig_map = observed._qconfig_map

    def prepare(self, model, qconfig_dict, inplace=False, is_child_module=False):
        return self._prepare(model, qconfig_dict, inplace, is_dynamic_quant=False, is_child_module=is_child_module)

    def prepare_dynamic(self, model, qconfig_dict, inplace=False, is_child_module=False):
        return self._prepare(model, qconfig_dict, inplace, is_dynamic_quant=True, is_child_module=is_child_module)

    def _run_weight_observers(self, observed):
        r''' Extract the subgraph that produces the weight for dynamically quantized
        node and run the subgraph to observe the weight.
        Note that the observers of dynamically quantized modules are run during
        the conversion step.
        '''
        for node in observed.graph.nodes:
            if node.op == 'call_function' and node.target in WEIGHT_INDEX_DICT:
                for i, node_arg in enumerate(node.args):
                    if i in WEIGHT_INDEX_DICT[node.target]:
                        # node_arg is weight
                        weight_observer_nodes = collect_producer_nodes(node_arg)
                        if weight_observer_nodes is not None:
                            weight_observer_module = graph_module_from_producer_nodes(
                                observed, weight_observer_nodes)
                            # run the weight observer
                            weight_observer_module()
        return

<<<<<<< HEAD
    def _convert(self, observed, inplace=False, debug=False, is_dynamic_quant=False, is_child_module=False):
        assert not inplace, 'inplace convert is not supported yet'
        self.restore_state(observed)
=======
    def _convert(self, model, inplace=False, debug=False, is_dynamic_quant=False):
        self.restore_state(model)
        if not inplace:
            model = copy.deepcopy(model)
>>>>>>> 6b12091c
        self.is_dynamic_quant = is_dynamic_quant
        # run weight observers before inserting quant dequant nodes
        # for dynamic quantization
        if self.is_dynamic_quant:
            self._run_weight_observers(model)

        # move to cpu since we only have quantized cpu kernels
        model.eval().cpu()
        self.modules = dict(model.named_modules())

        matches = self._find_matches(model.graph, self.modules, self.patterns)
        quants = self._find_quants(model.graph, matches)
        self.quantized_graph = Graph()
        env = {}
        quant_env = {}

        def load_non_quantized(n):
            if n.name not in env:
                assert n.name in quant_env, \
                    'trying to load float node but did not find node:' + n.name + \
                    ' in quantized environment:' + str(quant_env)
                env[n.name] = Proxy(quant_env[n.name]).dequantize().node
            return env[n.name]

        def load_quantized(n):
            if n.name not in quant_env:
                assert n.name in env, \
                    'trying to load quantized node but did not find node:' + n.name + \
                    ' in float environment:' + str(env)
                assert n.name in quants, 'did not find quant object for node:' + n.name
                quant = quants[n.name][0]
                quant_env[n.name] = quant.convert(self, env[n.name])
            return quant_env[n.name]

        def load_x(n):
            assert n.name in env or n.name in quant_env, \
                'node ' + n.name + ' does not exist in either environment'
            if n.name in quant_env:
                return quant_env[n.name]
            else:
                return env[n.name]

        def load_arg(quantized):
            """
            Input: quantized, which can be None, list, boolean or tuple
              - if quantized is a list or tuple, then arg should be a list and the args with corresponding
                indexes will be quantized
              - if quantized is a boolean, then all args will be quantized/not quantized
              - if quantized is None, then we'll load the node as long as it exists

            Output: fn which takes arg_or_args, and loads them from the corresponding
              environment depending on the value of quantized.
            """
            assert quantized is None or isinstance(quantized, (tuple, list, bool)), type(quantized)

            def load_arg_impl(arg_or_args):
                if quantized is None:
                    return map_arg(arg_or_args, load_x)
                if isinstance(quantized, bool):
                    return map_arg(arg_or_args, load_quantized if quantized else load_non_quantized)
                elif isinstance(quantized, (tuple, list)):
                    assert isinstance(arg_or_args, (tuple, list)), arg_or_args
                    loaded_args = []
                    # for now, we only support quantizing positional arguments
                    for i, a in enumerate(arg_or_args):
                        if i in quantized:
                            loaded_args.append(map_arg(a, load_quantized))
                        else:
                            loaded_args.append(map_arg(a, load_non_quantized))
                    return type(arg_or_args)(loaded_args)
            return load_arg_impl

        def is_quantized(node):
            if isinstance(node, Node):
                assert node.name in env or node.name in quant_env, 'Expecting node to be in the environment'
                # there might be nodes appearing in both environemnts, but quant_env will take
                # precedence
                if node.name in quant_env:
                    return True
                elif node.name in env:
                    return False
            elif isinstance(node, list):
                quantized = map(is_quantized, node)
                if all(quantized):
                    return True
                elif not any(quantized):
                    return False
                else:
                    raise Exception("partially quantized inputs in list not handled yet")

        for node in model.graph.nodes:
            root_node, matched, obj, qconfig = matches.get(node.name, (None, None, None, None))
            if root_node is node:
                result = obj.convert(self, node, load_arg)
                if node.op == 'call_module' and is_custom_module(self.modules[node.target]):
                    quantized = self.modules[node.target]._output_is_observed
                else:
                    quantized = True
                # Need to get correct quantized/non-quantized state for the output of CopyNode
                if isinstance(obj, CopyNode):
                    assert node.op in [
                        'call_module',
                        'call_function',
                        'call_method'], \
                        'CopyNode of type ' + node.op + ' is not handled'
                    quantized = is_quantized(node.args[0])

                # output of dynamic quantization is not quantized
                if self.is_dynamic_quant:
                    quantized = False

                if quantized:
                    quant_env[node.name] = result
                else:
                    env[node.name] = result
                continue
            elif root_node is not None:
                continue

            # handle activation post process calls
            if node.op == 'call_module':
                if node.target.split('.')[-1].startswith('activation_post_process_'):
                    observer_module = self.modules[node.target]
                    prev_node = node.args[0]
                    if prev_node.name in quant_env:
                        # if previous node is already quantized, we'll just remove the activation_post_process
                        quant_env[node.name] = quant_env[prev_node.name]
                        continue
                    # replace activation post process with quantization ops
                    root_module = self.modules['']
                    quant_env[node.name] = quantize_node(
                        root_module, self.quantized_graph,
                        load_non_quantized(node.args[0]), observer_module)
                    continue
            # dequantize inputs for the node that are not quantized
            env[node.name] = self.quantized_graph.node_copy(node, load_non_quantized)

<<<<<<< HEAD
        if is_child_module:
            # result are kepted quantized in the quantized child module
            graph_output = load_x(observed_graph.result)
        else:
            graph_output = load_non_qunatized(observed_graph.result)
        self.quantized_graph.output(graph_output)
=======
        self.quantized_graph.output(load_non_quantized(model.graph.result))
>>>>>>> 6b12091c

        to_be_removed = []
        for name, _ in model.named_modules():
            if name.split('.')[-1].startswith('activation_post_process_'):
                to_be_removed.append(name)
        for n in to_be_removed:
            delattr(model, n)
        model = GraphModule(model, self.quantized_graph)
        return model

    # Trace back from the weight node util we hit getattr, reconstruct the graph module
    # with the traced nodes and run the graph module to pack the weight. then replace
    # the original chain of ops with the packed weight.
    def _fold_weight(self, quantized):
        packed_weights = dict()
        # map from folded node name to the prepacked weight name
        folded_nodes = dict()
        # get packed weights
        for node in quantized.graph.nodes:
            if node.op == 'call_function' and node.target in WEIGHT_PREPACK_OPS:
                nodes_to_fold = collect_producer_nodes(node)
                if nodes_to_fold is not None:
                    for node_to_fold in nodes_to_fold:
                        folded_nodes[node_to_fold.name] = node

                    prepacking_module = graph_module_from_producer_nodes(
                        quantized, nodes_to_fold)
                    packed_weight = prepacking_module()
                    packed_weights[node.name] = packed_weight

        # remove folded nodes and replace the prepacking node with getattr
        folded_graph = Graph()
        env = {}

        def load_arg(a):
            return map_arg(a, lambda node: env[node.name])
        get_new_packed_weight_name = get_new_attr_name_with_prefix('_fx_pass_packed_weight_')
        quantized_root = quantized
        quantized_graph = quantized.graph
        for node in quantized_graph.nodes:
            prepack_node = folded_nodes.get(node.name, None)
            if prepack_node is node:
                packed_weight = packed_weights[node.name]
                # add a prepacked attribute to root
                packed_weight_name = get_new_packed_weight_name(quantized_root)
                setattr(quantized_root, packed_weight_name, packed_weight)
                # replace prepack node with a getattr node
                env[node.name] = folded_graph.create_node(
                    'get_param', packed_weight_name, (), {})
            elif prepack_node is not None:
                # remove the foled node
                continue
            else:
                # copy other nodes
                env[node.name] = folded_graph.node_copy(node, load_arg)
        folded_graph.output(load_arg(quantized_graph.result))
        quantized = GraphModule(quantized_root, folded_graph)
        return quantized

<<<<<<< HEAD
    def convert(self, observed, inplace=False, debug=False, is_dynamic=False, is_child_module=False):
        quantized = self._convert(observed, inplace, debug, is_dynamic, is_child_module)
=======
    def convert(self, model, inplace=False, debug=False, is_dynamic=False):
        quantized = self._convert(model, inplace, debug, is_dynamic)
>>>>>>> 6b12091c
        if not debug:
            quantized = self._fold_weight(quantized)
        return quantized

    def _find_matches(self, graph, modules, patterns):
        """
        Matches the nodes in the input graph to quantization patterns, and
        outputs the information needed to quantize them in future steps.

        Inputs:
          - graph: an fx.Graph object
          - modules: a mapping of fully qualified module name to instance,
              for example, {'foo': ModuleFoo, ...}
          - patterns: a mapping from a tuple of nodes in reverse order to
              uninitialized QuantizeHandler subclass.

        Outputs a map of
          node_name ->
            (node, matched_values, QuantizeHandler instance, qconfig)

        For example, {
          'relu_1': (relu_1, [relu_1], <CopyNode instance>, QConfig(...)),
          ...
        }
        """
        match_map = {}
        all_matched = set()

        def record_match(pattern, node, matched):
            if isinstance(pattern, tuple):
                s, *args = pattern
                record_match(s, node, matched)
                if pattern[0] is not getattr:
                    for subpattern, arg in zip(args, node.args):
                        record_match(subpattern, arg, matched)
            else:
                matched.append(node)

        for node in reversed(graph.nodes):
            if node.name not in match_map and node.name not in all_matched:
                for pattern, value in patterns.items():
                    if is_match(modules, node, pattern):
                        matched = []
                        record_match(pattern, node, matched)
                        for n in matched:
                            match_map[n.name] = (node, matched, value(self, node), self.qconfig_map[n.name])
                            all_matched.add(n.name)
                        # break after finding the first match
                        break
        return match_map

    def _find_quants(self, graph, matches):
        """
        Takes the nodes in the input graph and pending matches, and finds and
        returns the input and output nodes which need to be quantized.

        Inputs:
          - graph: an fx.Graph object
          - matches: output of self._find_matches function

        Outputs a map of
          node_name -> (QuantizeHandler instance (always DefaultQuant), qconfig)
        """
        quants = {}

        def visit(node, qconfig):
            def visit_arg(arg):
                # note: we have to measure quantization information
                # even for nodes where we might not use it because it is already
                # quantized. This is because each match has the option to
                # say NotImplemented (if for instance, it is an __add__ and the data type is not appropriate)
                is_weight = False
                if isinstance(node, Node) and node.op == 'call_function' and node.target in WEIGHT_INDEX_DICT:
                    for i, node_arg in enumerate(node.args):
                        if arg is node_arg and i in WEIGHT_INDEX_DICT[node.target]:
                            is_weight = True
                if (not self.is_dynamic_quant) or is_weight:
                    # overwrite previous quant config
                    quants[arg.name] = (DefaultQuant(self, arg), qconfig, is_weight)
            return visit_arg

        for node in graph.nodes:
            if node.name in matches:
                root_node, matched, obj, qconfig = matches[node.name]
                # don't attach observer/fake_quant for CopyNode
                if isinstance(obj, CopyNode):
                    qconfig = None
                if root_node is node:
                    # matched[-1] is the first op in the sequence and
                    # matched[0] is the last op in the sequence
                    # inputs
                    map_arg(matched[-1].args, visit(matched[-1], qconfig))
                    map_arg(matched[-1].kwargs, visit(matched[-1], qconfig))
                    # output
                    # we don't insert observer for output of custom
                    # module
                    if not isinstance(obj, CustomModule):
                        map_arg(matched[0], visit(None, qconfig))
        return quants<|MERGE_RESOLUTION|>--- conflicted
+++ resolved
@@ -186,13 +186,7 @@
             elif node.op == 'call_module':
                 self.qconfig_map[node.name] = get_qconfig(self.modules[node.target])
 
-<<<<<<< HEAD
     def _prepare(self, model, qconfig_dict, inplace, is_dynamic_quant, is_child_module):
-        assert not inplace, 'inplace prepare is not supported yet'
-        input_root = model
-=======
-    def _prepare(self, model, qconfig_dict, inplace, is_dynamic_quant):
->>>>>>> 6b12091c
         if not inplace:
             model = copy.deepcopy(model)
         self.is_dynamic_quant = is_dynamic_quant
@@ -227,43 +221,47 @@
         def load_arg(a):
             return map_arg(a, lambda node: env[node.name])
 
-<<<<<<< HEAD
+        custom_module_nodes = []
         # swap custom modules to observed custom modules
-        for node in input_graph.nodes:
+        for node in model.graph.nodes:
             if node.op == 'call_module' and \
                is_custom_module(self.modules[node.target]):
-                custom_module = self.modules[node.target]
-                traced_custom_module = symbolic_trace(custom_module)
+                # add node to matched nodes
                 custom_module_qconfig = self.qconfig_map[node.name]
-                if self.is_dynamic_quant:
-                    prepare = torch.quantization.prepare_dynamic_child_module_fx
-                else:
-                    prepare = torch.quantization.prepare_child_module_fx
-                observed_custom_module, output_is_observed = prepare(traced_custom_module, {'': custom_module_qconfig})
-                if output_is_observed:
-                    observed_node_names_set.add(node.name)
-                observed_custom_module._output_is_observed = output_is_observed
-                self.modules[node.target] = observed_custom_module
-                # 2. add node to matched nodes
+                custom_module_nodes.append(node.name)
                 matches[node.name] = (node, [node], CustomModule(self, node), custom_module_qconfig)
 
+        # indexes for the inputs that needs to be observed
+        observed_input_idxs = []
         graph_inputs = []
-        for node in input_graph.nodes:
+        for node in model.graph.nodes:
             if node.op == 'placeholder':
                 graph_inputs.append(node.name)
 
-        for node in input_graph.nodes:
-=======
+        get_new_observer_name = get_new_attr_name_with_prefix('activation_post_process_')
         for node in model.graph.nodes:
->>>>>>> 6b12091c
             if node.name in observed_node_names_set:
                 continue
 
-            get_new_observer_name = get_new_attr_name_with_prefix('activation_post_process_')
             root_node, _, obj, qconfig = matches.get(node.name, (None, None, None, None))
+            print('match for node:', node.name, root_node)
             if root_node is None:
                 env[node.name] = observed_graph.node_copy(node, load_arg)
             elif root_node is node:
+                if node.name in custom_module_nodes:
+                    # observe custom module
+                    custom_module = self.modules[node.target]
+                    traced_custom_module = symbolic_trace(custom_module)
+                    if self.is_dynamic_quant:
+                        prepare = torch.quantization.prepare_dynamic_child_module_fx
+                    else:
+                        prepare = torch.quantization.prepare_child_module_fx
+                    observed_custom_module, child_observed_idxs, output_is_observed = prepare(traced_custom_module, {'': qconfig})
+                    observed_custom_module._is_custom_module = True
+                    observed_custom_module._output_is_observed = output_is_observed
+                    parent_name, name = _parent_name(node.target)
+                    setattr(self.modules[parent_name], name, observed_custom_module)
+
                 env[node.name] = observed_graph.node_copy(node, load_arg)
 
                 def insert_observer(node, observer, device):
@@ -297,34 +295,27 @@
                 elif (isinstance(obj, Add) or isinstance(obj, Mul)) and not obj.all_nodes:
                     if node.args[0].name in observed_node_names_set:
                         observed_node_names_set.add(node.name)
-<<<<<<< HEAD
+                elif isinstance(obj, CustomModule):
+                    assert node.op == 'call_module'
+                    output_is_observed = self.modules[node.target]
+                    if output_is_observed:
+                        observed_node_names_set.add(node.name)
                 # elif qconfig is not None and obj.all_nodes:
                 #     # observer for outputs
                 #     new_observer = qconfig.activation()
                 #     # respect device affinity when adding observers
-                #     device = assert_and_get_unique_device(input_root)
+                #     device = assert_and_get_unique_device(model)
                 #     insert_observer(node, new_observer, device)
-=======
-                elif qconfig is not None and obj.all_nodes:
-                    # observer for outputs
-                    new_observer = qconfig.activation()
-                    # respect device affinity when adding observers
-                    device = assert_and_get_unique_device(model)
-                    insert_observer(node, new_observer, device)
->>>>>>> 6b12091c
             else:
                 env[node.name] = observed_graph.node_copy(node, load_arg)
 
             if node.name not in observed_node_names_set and node.name in quants:
-<<<<<<< HEAD
                 if is_child_module and node.name in graph_inputs:
                     # we'll insert observer for input of child module
                     # in parent graph
+                    observed_input_idxs.append(graph_inputs.index(node.name))
                     continue
-                observer_name = get_new_observer_name(input_root)
-=======
                 observer_name = get_new_observer_name(model)
->>>>>>> 6b12091c
                 _, qconfig, is_weight = quants[node.name]
                 if qconfig is not None:
                     new_observer = \
@@ -337,22 +328,15 @@
                     setattr(model, observer_name, self.activation_post_process_map[node.name])
                     env[node.name] = observed_graph.create_node('call_module', observer_name, (load_arg(node),), {})
                     observed_node_names_set.add(node.name)
-<<<<<<< HEAD
-        observed_graph.output(load_arg(input_graph.result))
-        # whether output is observed or not
-        # used for correctly quantize child modules
-        output_observed = input_graph.result.name in observed_node_names_set
-
-        observed_module = GraphModule(input_root, observed_graph)
-        self.save_state(observed_module)
-        return observed_module, output_observed
-=======
+
         observed_graph.output(load_arg(model.graph.result))
+        # indicate whether output is observed or not.
+        # This used for correctly quantize child modules
+        output_observed = model.graph.result.name in observed_node_names_set
 
         model = GraphModule(model, observed_graph)
         self.save_state(model)
-        return model
->>>>>>> 6b12091c
+        return model, observed_input_idxs, output_observed
 
     def save_state(self, observed):
         observed._activation_post_process_map = self.activation_post_process_map
@@ -396,16 +380,10 @@
                             weight_observer_module()
         return
 
-<<<<<<< HEAD
-    def _convert(self, observed, inplace=False, debug=False, is_dynamic_quant=False, is_child_module=False):
-        assert not inplace, 'inplace convert is not supported yet'
-        self.restore_state(observed)
-=======
-    def _convert(self, model, inplace=False, debug=False, is_dynamic_quant=False):
+    def _convert(self, model, inplace=False, debug=False, is_dynamic_quant=False, is_child_module=False):
         self.restore_state(model)
         if not inplace:
             model = copy.deepcopy(model)
->>>>>>> 6b12091c
         self.is_dynamic_quant = is_dynamic_quant
         # run weight observers before inserting quant dequant nodes
         # for dynamic quantization
@@ -418,9 +396,25 @@
 
         matches = self._find_matches(model.graph, self.modules, self.patterns)
         quants = self._find_quants(model.graph, matches)
+
+        # add custom modules to the match
+        for node in model.graph.nodes:
+            if node.op == 'call_module':
+                print('type:', type(self.modules[node.target]))
+            if node.op == 'call_module' and \
+               hasattr(self.modules[node.target], '_is_custom_module') and \
+               self.modules[node.target]._is_custom_module:
+                custom_module_qconfig = self.qconfig_map[node.name]
+                print('addding custom module mtches:', node.name)
+                matches[node.name] = (node, [node], CustomModule(self, node), custom_module_qconfig)
+
         self.quantized_graph = Graph()
         env = {}
         quant_env = {}
+
+        for node in model.graph.nodes:
+            if node.op == 'placeholder':
+                env[node.name] = node
 
         def load_non_quantized(n):
             if n.name not in env:
@@ -499,6 +493,7 @@
         for node in model.graph.nodes:
             root_node, matched, obj, qconfig = matches.get(node.name, (None, None, None, None))
             if root_node is node:
+                print('obj:', type(obj))
                 result = obj.convert(self, node, load_arg)
                 if node.op == 'call_module' and is_custom_module(self.modules[node.target]):
                     quantized = self.modules[node.target]._output_is_observed
@@ -543,20 +538,17 @@
             # dequantize inputs for the node that are not quantized
             env[node.name] = self.quantized_graph.node_copy(node, load_non_quantized)
 
-<<<<<<< HEAD
         if is_child_module:
             # result are kepted quantized in the quantized child module
-            graph_output = load_x(observed_graph.result)
+            graph_output = load_x(model.graph.result)
         else:
-            graph_output = load_non_qunatized(observed_graph.result)
+            graph_output = load_non_quantized(model.graph.result)
         self.quantized_graph.output(graph_output)
-=======
-        self.quantized_graph.output(load_non_quantized(model.graph.result))
->>>>>>> 6b12091c
 
         to_be_removed = []
         for name, _ in model.named_modules():
             if name.split('.')[-1].startswith('activation_post_process_'):
+
                 to_be_removed.append(name)
         for n in to_be_removed:
             delattr(model, n)
@@ -612,13 +604,8 @@
         quantized = GraphModule(quantized_root, folded_graph)
         return quantized
 
-<<<<<<< HEAD
-    def convert(self, observed, inplace=False, debug=False, is_dynamic=False, is_child_module=False):
-        quantized = self._convert(observed, inplace, debug, is_dynamic, is_child_module)
-=======
-    def convert(self, model, inplace=False, debug=False, is_dynamic=False):
-        quantized = self._convert(model, inplace, debug, is_dynamic)
->>>>>>> 6b12091c
+    def convert(self, model, inplace=False, debug=False, is_dynamic=False, is_child_module=False):
+        quantized = self._convert(model, inplace, debug, is_dynamic, is_child_module)
         if not debug:
             quantized = self._fold_weight(quantized)
         return quantized
@@ -712,9 +699,15 @@
                     # inputs
                     map_arg(matched[-1].args, visit(matched[-1], qconfig))
                     map_arg(matched[-1].kwargs, visit(matched[-1], qconfig))
+                    if node.op == 'call_module':
+                        print('modulee:', type(self.modules[node.target]))
+                        print('custom:', is_custom_module)
                     # output
-                    # we don't insert observer for output of custom
-                    # module
-                    if not isinstance(obj, CustomModule):
-                        map_arg(matched[0], visit(None, qconfig))
+                    if node.op == 'call_module' and \
+                       is_custom_module(self.modules[node.target]):
+                        print("skipping inserting observer for output of custom module")
+                        # we don't insert observer for output of custom
+                        # module
+                        continue
+                    map_arg(matched[0], visit(None, qconfig))
         return quants