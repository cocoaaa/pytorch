import torch
from torch.fx import (
    GraphModule,
    Proxy,
)

from torch.fx.graph import (
    Graph,
    Node,
    map_arg,
)

from torch.quantization import (
    propagate_qconfig_,
    convert,
)

from ..quantization_mappings import (
    get_qat_module_mappings,
)
from ..custom_module_class_mappings import (
    is_custom_module_class,
    get_observed_custom_module_class,
    mark_observed_custom_module,
    is_observed_custom_module,
)

from ..quantize import _remove_qconfig

from .pattern_utils import (
    is_match,
    get_quant_patterns,
    get_dynamic_quant_patterns,
)

from .quantization_patterns import *

from .utils import (
    _parent_name,
    quantize_node,
)

from collections import OrderedDict
import copy
import re

# ------------------------
# Helper Functions
# ------------------------

# Returns a function that can get a new attribute name for module with given prefix
# for example,
# >> get_new_observer_name = get_new_attr_name_with_prefix('_observer')
# >> new_name = get_new_observer_name(module)
# new_name will be an unused attribute name on module, e.g. `_observer_1`
def get_new_attr_name_with_prefix(prefix):
    def get_new_attr_name(module):
        def get_attr_name(i):
            return prefix + str(i)
        i = 0
        attr_name = get_attr_name(i)
        while hasattr(module, attr_name):
            i += 1
            attr_name = get_attr_name(i)
        return attr_name
    return get_new_attr_name

def collect_producer_nodes(node):
    r''' Starting from a target node, trace back until we hit inpu or
    getattr node. This is used to extract the chain of operators
    starting from getattr to the target node, for example
    def forward(self, x):
      observed = self.observer(self.weight)
      return F.linear(x, observed)
    collect_producer_nodes(observed) will either return a list of nodes that produces
    the observed node or None if we can't extract a self contained graph without
    free variables(inputs of the forward function).
    '''
    nodes = [node]
    frontier = [node]
    while frontier:
        node = frontier.pop()
        all_args = list(node.args) + list(node.kwargs.values())
        for arg in all_args:
            if not isinstance(arg, Node):
                continue
            if arg.op == 'placeholder':
                # hit input, can't fold in this case
                return None
            nodes.append(arg)
            if not (arg.op == 'call_function' and arg.target == getattr):
                frontier.append(arg)
    return nodes

def graph_module_from_producer_nodes(root, producer_nodes):
    r''' Construct a graph module from extracted producer nodes
    from `collect_producer_nodes` function
    Args:
      root: the root module for the original graph
      producer_nodes: a list of nodes we use to construct the graph
    Return:
      A graph module constructed from the producer nodes
    '''
    assert len(producer_nodes) > 0, 'list of producer nodes can not be empty'
    # since we traced back from node to getattrr
    producer_nodes.reverse()
    graph = Graph()
    env = {}

    def load_arg(a):
        return map_arg(a, lambda node: env[node.name])
    for producer_node in producer_nodes:
        env[producer_node.name] = graph.node_copy(producer_node, load_arg)
    graph.output(load_arg(producer_nodes[-1].name))
    graph_module = GraphModule(root, graph)
    return graph_module


def assert_and_get_unique_device(module):
    """
    Returns the unique device for a module, or None if no device is found.
    Throws an error if multiple devices are detected.
    """
    devices = {p.device for p in module.parameters()} | \
        {p.device for p in module.buffers()}
    assert len(devices) <= 1, (
        "prepare only works with cpu or single-device CUDA modules, "
        "but got devices {}".format(devices)
    )
    device = next(iter(devices)) if len(devices) > 0 else None
    return device

def is_activation_post_process(module):
    return (isinstance(module, torch.quantization.ObserverBase) or
            isinstance(module, torch.quantization.FakeQuantize))

<<<<<<< HEAD
def get_flattened_qconfig_dict(qconfig_dict):
    """ flatten the global, object_type and module_name qconfig
    to the same qconfig_dict so that it can be used by
    propagate_qconfig_ function.
    "module_name_regex" is ignored for now since it's not supported
    in propagate_qconfig_, but it can be fixed later.

    For example:
    Input: {
      "": qconfig,
      "object_type": [
        (torch.add, qconfig)
      ],
      "module_name": [
        ("conv", qconfig)
      ]
    }

    Output: {
      "": qconfig,
      torch.add: qconfig,
      "conv": qconfig
    }
    """
    flattened = dict()
    if '' in qconfig_dict:
        flattened[''] = qconfig_dict['']

    def flatten_key(key):
        if key in qconfig_dict:
            for obj, qconfig in qconfig_dict[key]:
                flattened[obj] = qconfig

    flatten_key('object_type')
    flatten_key('module_name')
    return flattened

def convert_dict_to_ordered_dict(qconfig_dict):
    """ Convert dict in qconfig_dict to ordered dict
    """
    # convert a qconfig list for a type to OrderedDict
    def _convert_to_ordered_dict(key, qconfig_dict):
        qconfig_dict[key] = OrderedDict(qconfig_dict.get(key, []))

    _convert_to_ordered_dict('object_type', qconfig_dict)
    _convert_to_ordered_dict('module_name_regex', qconfig_dict)
    _convert_to_ordered_dict('module_name', qconfig_dict)

=======
def is_submodule_of_fake_quant(name, module, named_modules):
    parent_name, _ = _parent_name(name)
    return is_activation_post_process(named_modules[parent_name])
>>>>>>> 9e30a766

# A dictionary for querying the weight index for a given op
WEIGHT_INDEX_DICT = {
    torch.nn.functional.conv2d : [1],
    torch.nn.functional.linear : [1],
}

# weight prepacking ops
WEIGHT_PREPACK_OPS = {
    torch._ops.ops.quantized.linear_prepack,
    torch._ops.ops.quantized.linear_prepack_fp16,
    torch._ops.ops.quantized.conv2d_prepack,
}

class Quantizer:
    def __init__(self):
        # mapping from matched node to activation_post_process
        # must be filled before convert
        self.activation_post_process_map = None
        # mapping from node name to qconfig that should be used for that node
        # filled out for a model during _generate_qconfig_map
        self.qconfig_map = None
        # mapping from fully qualified module name to module instance
        # for example,
        # {
        #   '': Model(...),
        #   'linear': Linear(...),
        #   'linear.weight_fake_quant': PerChannelMinMaxObserver(...),
        # }
        self.modules = None
        # mapping from a tuple of nodes in reverse order to uninitialized
        #   QuantizeHandler subclass. For example,
        # {
        #   # match a single node
        #   (<class 'torch.nn.modules.conv.Conv3d'>:
        #     <class 'torch.quantization.fx.quantize.ConvRelu'>),
        #   # match multiple nodes in reverse order
        #   ((<function relu at 0x7f766a7360d0>, <built-in function add>):
        #     <class 'torch.quantization.fx.quantize.Add'>),
        # }
        self.patterns = None


    def _qat_swap_modules(self, root):
        convert(root, mapping=get_qat_module_mappings(), inplace=True, remove_qconfig=False)

    def _generate_qconfig_map(self,
                              root,
                              input_graph,
                              qconfig_dict):
        global_qconfig = qconfig_dict.get('', None)

        def get_module_type_qconfig(
                module_type, fallback_qconfig=global_qconfig):
            return qconfig_dict['object_type'].get(module_type, fallback_qconfig)

        def get_function_qconfig(
                function, fallback_qconfig=global_qconfig):
            return qconfig_dict['object_type'].get(function, fallback_qconfig)

        def get_module_name_regex_qconfig(
                module_name, fallback_qconfig=global_qconfig):
            for regex_pattern, qconfig in qconfig_dict['module_name_regex'].items():
                if re.match(regex_pattern, module_name):
                    # first match wins
                    return qconfig
            return fallback_qconfig

        def get_module_name_qconfig(
                module_name, fallback_qconfig=global_qconfig):
            if module_name == '':
                # module name qconfig not found
                return fallback_qconfig
            if module_name in qconfig_dict['module_name']:
                return qconfig_dict['module_name'][module_name]
            else:
                parent, _ = _parent_name(module_name)
                return get_module_name_qconfig(parent, fallback_qconfig)

        # get qconfig for module_name,
        # fallback to module_name_regex_qconfig, module_type_qconfig, global_qconfig
        # if necessary
        def get_qconfig(module_name):
            module_type_qconfig = \
                get_module_type_qconfig(type(self.modules[module_name]))
            module_name_regex_qconfig = \
                get_module_name_regex_qconfig(module_name, module_type_qconfig)
            module_name_qconfig = \
                get_module_name_qconfig(module_name, module_name_regex_qconfig)
            return module_name_qconfig

        self.qconfig_map = dict()
        for node in input_graph.nodes:
            if node.op == 'get_attr':
                module_name, _ = _parent_name(node.target)
                self.qconfig_map[node.name] = get_qconfig(module_name)
            elif node.op == 'call_function':
                # precedence: [TODO] module_name_qconfig (need scope support from fx)
                # > function_qconfig > global_qconfig
                function_qconfig = get_function_qconfig(node.target)
                self.qconfig_map[node.name] = function_qconfig
            elif node.op == 'call_method':
                self_obj = node.args[0]
                # qconfig for call_method should be the same as the `self` object for the call
                self.qconfig_map[node.name] = self.qconfig_map[self_obj.name]
            elif node.op == 'call_module':
                module_qconfig = get_qconfig(node.target)
                # regex is not supported eager mode propagate_qconfig_, we'll need to
                # set the qconfig explictly here in case regex
                # is used
                self.modules[node.target].qconfig = module_qconfig
                self.qconfig_map[node.name] = module_qconfig

    def _prepare(self, model, qconfig_dict, inplace, is_dynamic_quant):
        if not inplace:
            model = copy.deepcopy(model)
        self.is_dynamic_quant = is_dynamic_quant
        if self.is_dynamic_quant:
            self.patterns = get_dynamic_quant_patterns()
        else:
            self.patterns = get_quant_patterns()

        flattened_qconfig_dict = get_flattened_qconfig_dict(qconfig_dict)
        # TODO: support regex as well
        propagate_qconfig_(model, flattened_qconfig_dict)
        if model.training:
            self._qat_swap_modules(model)

        self.modules = dict(model.named_modules())

        convert_dict_to_ordered_dict(qconfig_dict)
        # map from node name to qconfig, used in _find_matches
        self._generate_qconfig_map(model, model.graph, qconfig_dict)

        # match the patterns that will get quantized
        matches = self._find_matches(model.graph, self.modules, self.patterns)

        # find _inputs_ to matched nodes that are not quantized, these
        # have to be quantized, which requires measuring stats,
        # initialize an DefaultQuant object for each
        quants = self._find_quants(model.graph, matches)

        self.activation_post_process_map = dict()

        env = {}
        observed_graph = Graph()
        observed_node_names_set = set()

        def load_arg(a):
            return map_arg(a, lambda node: env[node.name])

        for node in model.graph.nodes:
            if node.name in observed_node_names_set:
                continue

            prefix = node.name + '_activation_post_process_'
            root_node, _, obj, qconfig = matches.get(node.name, (None, None, None, None))
            if root_node is None:
                env[node.name] = observed_graph.node_copy(node, load_arg)
            elif root_node is node:
                env[node.name] = observed_graph.node_copy(node, load_arg)
                if qconfig is None:
                    continue

                def insert_observer(node, observer, device):
                    get_new_observer_name = get_new_attr_name_with_prefix(prefix)
                    observer_name = get_new_observer_name(model)
                    setattr(model, observer_name, observer)
                    self.activation_post_process_map[node.name] = observer
                    env[node.name] = observed_graph.create_node('call_module', observer_name, (load_arg(node),), {})
                    observed_node_names_set.add(node.name)
                    if device:
                        getattr(model, observer_name).to(device)

                if isinstance(obj, CustomModuleQuantizeHandler):
                    custom_module = self.modules[node.target]
                    observed_custom_module_class = \
                        get_observed_custom_module_class(type(custom_module))
                    observed_custom_module = \
                        observed_custom_module_class.from_float(custom_module)
                    mark_observed_custom_module(observed_custom_module, type(custom_module))
                    parent_name, name = _parent_name(node.target)
                    setattr(self.modules[parent_name], name, observed_custom_module)

                # don't need to insert observer for output in dynamic quantization
                if self.is_dynamic_quant:
                    continue

                # inserting observers for output of observed module, or mark the output
                # as observed
                if isinstance(obj, CopyNode):
                    assert node.op in [
                        'call_module',
                        'call_function',
                        'call_method'], \
                        'CopyNode of type ' + node.op + ' is not handled'

                    def is_observed(input_arg):
                        if isinstance(input_arg, Node):
                            return input_arg.name in observed_node_names_set
                        elif isinstance(input_arg, list):
                            return all(map(is_observed, input_arg))
                    # propagate observed property from input
                    if is_observed(node.args[0]):
                        observed_node_names_set.add(node.name)
                elif (isinstance(obj, Add) or isinstance(obj, Mul)) and not obj.all_nodes:
                    if node.args[0].name in observed_node_names_set:
                        observed_node_names_set.add(node.name)
                elif qconfig is not None and obj.all_nodes:
                    # observer for outputs
                    new_observer = qconfig.activation()
                    # respect device affinity when adding observers
                    device = assert_and_get_unique_device(model)
                    insert_observer(node, new_observer, device)
            else:
                env[node.name] = observed_graph.node_copy(node, load_arg)

            if node.name not in observed_node_names_set and node.name in quants:
                get_new_observer_name = get_new_attr_name_with_prefix(prefix)
                observer_name = get_new_observer_name(model)
                _, qconfig, is_weight = quants[node.name]
                if qconfig is not None:
                    new_observer = \
                        qconfig.weight() if is_weight else qconfig.activation()
                    # respect device affinity when adding observers
                    device = assert_and_get_unique_device(model)
                    if device:
                        new_observer.to(device)
                    self.activation_post_process_map[node.name] = new_observer
                    setattr(model, observer_name, self.activation_post_process_map[node.name])
                    env[node.name] = observed_graph.create_node('call_module', observer_name, (load_arg(node),), {})
                    observed_node_names_set.add(node.name)
        observed_graph.output(load_arg(model.graph.result))

        model = GraphModule(model, observed_graph)
        self.save_state(model)
        return model

    def save_state(self, observed):
        observed._activation_post_process_map = self.activation_post_process_map
        observed._patterns = self.patterns
        observed._qconfig_map = self.qconfig_map

    def restore_state(self, observed):
        err_msg = 'please make sure the model is produced by prepare'
        assert hasattr(observed, '_activation_post_process_map'), 'did not found ' + \
            '_activation_post_process attribute ' + err_msg
        assert hasattr(observed, '_patterns'), 'did not found ' + \
            '_patterns attribute ' + err_msg
        assert hasattr(observed, '_qconfig_map'), 'did not found ' + \
            '_qconfig_map attribute ' + err_msg
        self.activation_post_process_map = observed._activation_post_process_map
        self.patterns = observed._patterns
        self.qconfig_map = observed._qconfig_map

    def prepare(self, model, qconfig_dict, inplace=False):
        return self._prepare(model, qconfig_dict, inplace, is_dynamic_quant=False)

    def prepare_dynamic(self, model, qconfig_dict, inplace=False):
        return self._prepare(model, qconfig_dict, inplace, is_dynamic_quant=True)

    def _run_weight_observers(self, observed):
        r''' Extract the subgraph that produces the weight for dynamically quantized
        node and run the subgraph to observe the weight.
        Note that the observers of dynamically quantized modules are run during
        the conversion step.
        '''
        for node in observed.graph.nodes:
            if node.op == 'call_function' and node.target in WEIGHT_INDEX_DICT:
                for i, node_arg in enumerate(node.args):
                    if i in WEIGHT_INDEX_DICT[node.target]:
                        # node_arg is weight
                        weight_observer_nodes = collect_producer_nodes(node_arg)
                        if weight_observer_nodes is not None:
                            weight_observer_module = graph_module_from_producer_nodes(
                                observed, weight_observer_nodes)
                            # run the weight observer
                            weight_observer_module()
        return

    def _convert(self, model, inplace=False, debug=False, is_dynamic_quant=False):
        self.restore_state(model)
        if not inplace:
            model = copy.deepcopy(model)
        self.is_dynamic_quant = is_dynamic_quant
        # run weight observers before inserting quant dequant nodes
        # for dynamic quantization
        if self.is_dynamic_quant:
            self._run_weight_observers(model)

        # move to cpu since we only have quantized cpu kernels
        model.eval().cpu()
        self.modules = dict(model.named_modules())

        matches = self._find_matches(model.graph, self.modules, self.patterns)

        quants = self._find_quants(model.graph, matches)
        self.quantized_graph = Graph()
        env = {}
        quant_env = {}

        def load_non_quantized(n):
            if n.name not in env:
                assert n.name in quant_env, \
                    'trying to load float node but did not find node:' + n.name + \
                    ' in quantized or non quantized environment, env: ' + str(env) + \
                    ' quant_env:' + str(quant_env)
                env[n.name] = Proxy(quant_env[n.name]).dequantize().node
            return env[n.name]

        def load_quantized(n):
            if n.name not in quant_env:
                assert n.name in env, \
                    'trying to load quantized node but did not find node:' + n.name + \
                    ' in float environment:' + str(env)
                assert n.name in quants, 'did not find quant object for node:' + n.name
                quant = quants[n.name][0]
                quant_env[n.name] = quant.convert(self, env[n.name])
            return quant_env[n.name]

        def load_x(n):
            assert n.name in env or n.name in quant_env, \
                'node ' + n.name + ' does not exist in either environment'
            if n.name in quant_env:
                return quant_env[n.name]
            else:
                return env[n.name]

        def load_arg(quantized):
            """
            Input: quantized, which can be None, list, boolean or tuple
              - if quantized is a list or tuple, then arg should be a list and the args with corresponding
                indexes will be quantized
              - if quantized is a boolean, then all args will be quantized/not quantized
              - if quantized is None, then we'll load the node as long as it exists

            Output: fn which takes arg_or_args, and loads them from the corresponding
              environment depending on the value of quantized.
            """
            assert quantized is None or isinstance(quantized, (tuple, list, bool)), type(quantized)

            def load_arg_impl(arg_or_args):
                if quantized is None:
                    return map_arg(arg_or_args, load_x)
                if isinstance(quantized, bool):
                    return map_arg(arg_or_args, load_quantized if quantized else load_non_quantized)
                elif isinstance(quantized, (tuple, list)):
                    assert isinstance(arg_or_args, (tuple, list)), arg_or_args
                    loaded_args = []
                    # for now, we only support quantizing positional arguments
                    for i, a in enumerate(arg_or_args):
                        if i in quantized:
                            loaded_args.append(map_arg(a, load_quantized))
                        else:
                            loaded_args.append(map_arg(a, load_non_quantized))
                    return type(arg_or_args)(loaded_args)
            return load_arg_impl

        def is_quantized(node):
            if isinstance(node, Node):
                assert node.name in env or node.name in quant_env, 'Expecting node to be in the environment'
                # there might be nodes appearing in both environemnts, but quant_env will take
                # precedence
                if node.name in quant_env:
                    return True
                elif node.name in env:
                    return False
            elif isinstance(node, list):
                quantized = map(is_quantized, node)
                if all(quantized):
                    return True
                elif not any(quantized):
                    return False
                else:
                    raise Exception("partially quantized inputs in list not handled yet")

        for node in model.graph.nodes:
            root_node, matched, obj, qconfig = matches.get(node.name, (None, None, None, None))
            if root_node is node:
                if qconfig is None:
                    result = self.quantized_graph.node_copy(node, load_non_quantized)
                    quantized = False
                else:
                    result = obj.convert(self, node, load_arg)
                    # Need to get correct quantized/non-quantized state for the output of CopyNode
                    if isinstance(obj, CopyNode):
                        assert node.op in [
                            'call_module',
                            'call_function',
                            'call_method'], \
                            'CopyNode of type ' + node.op + ' is not handled'
                        quantized = is_quantized(node.args[0])
                    else:
                        quantized = True

                    # output of dynamic quantization is not quantized
                    if self.is_dynamic_quant:
                        quantized = False

                if quantized:
                    quant_env[node.name] = result
                else:
                    env[node.name] = result
                continue
            elif root_node is not None:
                continue

            # handle activation post process calls
            if node.op == 'call_module':
                if is_activation_post_process(self.modules[node.target]):
                    observer_module = self.modules[node.target]
                    prev_node = node.args[0]
                    if observer_module.dtype == torch.float16:
                        # activations are not quantized for
                        # fp16 dynamic quantization
                        # copy the activaiton_post_process node here
                        # since we may need it when we insert prepack
                        # op for weight of linear, this will be removed
                        # later in a separate pass
                        env[node.name] = self.quantized_graph.node_copy(node, load_non_quantized)
                        continue
                    if prev_node.name in quant_env:
                        # if previous node is already quantized, we'll just remove the activation_post_process
                        quant_env[node.name] = quant_env[prev_node.name]
                        continue
                    # replace activation post process with quantization ops
                    root_module = self.modules['']
                    quant_env[node.name] = quantize_node(
                        root_module, self.quantized_graph,
                        load_non_quantized(node.args[0]), observer_module)
                    continue
            # dequantize inputs for the node that are not quantized
            env[node.name] = self.quantized_graph.node_copy(node, load_non_quantized)
        self.quantized_graph.output(map_arg(model.graph.result, load_non_quantized))

        # remove activation post process
        act_post_process_removed_graph = Graph()
        env = {}

        def load_arg(a):
            return map_arg(a, lambda node: env[node.name])
        for node in self.quantized_graph.nodes:
            if node.op == 'call_module' and \
               is_activation_post_process(self.modules[node.target]):
                # remove activation post process
                env[node.name] = env[node.args[0].name]
            else:
                env[node.name] = act_post_process_removed_graph.node_copy(node, load_arg)
        act_post_process_removed_graph.output(map_arg(self.quantized_graph.result, load_arg))

        module_dict = dict(model.named_modules())
        to_be_removed = []
        for name, module in model.named_modules():
            if is_activation_post_process(module) and not is_submodule_of_fake_quant(name, module, module_dict):
                to_be_removed.append(name)
        for n in to_be_removed:
            delattr(model, n)
        _remove_qconfig(model)
        model = GraphModule(model, act_post_process_removed_graph)
        return model

    # Trace back from the weight node util we hit getattr, reconstruct the graph module
    # with the traced nodes and run the graph module to pack the weight. then replace
    # the original chain of ops with the packed weight.
    def _fold_weight(self, quantized):
        packed_weights = dict()
        # map from folded node name to the prepacked weight name
        folded_nodes = dict()
        # get packed weights
        for node in quantized.graph.nodes:
            if node.op == 'call_function' and node.target in WEIGHT_PREPACK_OPS:
                nodes_to_fold = collect_producer_nodes(node)
                if nodes_to_fold is not None:
                    for node_to_fold in nodes_to_fold:
                        folded_nodes[node_to_fold.name] = node

                    prepacking_module = graph_module_from_producer_nodes(
                        quantized, nodes_to_fold)
                    packed_weight = prepacking_module()
                    packed_weights[node.name] = packed_weight

        # remove folded nodes and replace the prepacking node with getattr
        folded_graph = Graph()
        env = {}

        def load_arg(a):
            return map_arg(a, lambda node: env[node.name])
        get_new_packed_weight_name = get_new_attr_name_with_prefix('_fx_pass_packed_weight_')
        quantized_root = quantized
        quantized_graph = quantized.graph
        for node in quantized_graph.nodes:
            prepack_node = folded_nodes.get(node.name, None)
            if prepack_node is node:
                packed_weight = packed_weights[node.name]
                # add a prepacked attribute to root
                packed_weight_name = get_new_packed_weight_name(quantized_root)
                setattr(quantized_root, packed_weight_name, packed_weight)
                # replace prepack node with a getattr node
                env[node.name] = folded_graph.create_node(
                    'get_attr', packed_weight_name, (), {})
            elif prepack_node is not None:
                # remove the foled node
                continue
            else:
                # copy other nodes
                env[node.name] = folded_graph.node_copy(node, load_arg)
        folded_graph.output(load_arg(quantized_graph.result))
        quantized = GraphModule(quantized_root, folded_graph)
        return quantized

    def convert(self, model, inplace=False, debug=False, is_dynamic=False):
        quantized = self._convert(model, inplace, debug, is_dynamic)
        if not debug:
            quantized = self._fold_weight(quantized)
        return quantized

    def _find_matches(self, graph, modules, patterns):
        """
        Matches the nodes in the input graph to quantization patterns, and
        outputs the information needed to quantize them in future steps.

        Inputs:
          - graph: an fx.Graph object
          - modules: a mapping of fully qualified module name to instance,
              for example, {'foo': ModuleFoo, ...}
          - patterns: a mapping from a tuple of nodes in reverse order to
              uninitialized QuantizeHandler subclass.

        Outputs a map of
          node_name ->
            (node, matched_values, QuantizeHandler instance, qconfig)

        For example, {
          'relu_1': (relu_1, [relu_1], <CopyNode instance>, QConfig(...)),
          ...
        }
        """
        match_map = {}
        all_matched = set()

        def record_match(pattern, node, matched):
            if isinstance(pattern, tuple):
                s, *args = pattern
                record_match(s, node, matched)
                if pattern[0] is not getattr:
                    for subpattern, arg in zip(args, node.args):
                        record_match(subpattern, arg, matched)
            else:
                matched.append(node)

        for node in reversed(graph.nodes):
            if node.name not in match_map and node.name not in all_matched:
                for pattern, value in patterns.items():
                    if is_match(modules, node, pattern):
                        matched = []
                        record_match(pattern, node, matched)
                        for n in matched:
                            match_map[n.name] = (node, matched, value(self, node), self.qconfig_map[n.name])
                            all_matched.add(n.name)
                        # break after finding the first match
                        break

        # add custom module instances to the match result
        for node in graph.nodes:
            if node.op == 'call_module' and \
               (is_custom_module_class(type(self.modules[node.target])) or
                    is_observed_custom_module(self.modules[node.target])):
                custom_module_qconfig = self.qconfig_map[node.name]
                match_map[node.name] = (
                    node, [node], CustomModuleQuantizeHandler(self, node), custom_module_qconfig)

        return match_map

    def _find_quants(self, graph, matches):
        """
        Takes the nodes in the input graph and pending matches, and finds and
        returns the input and output nodes which need to be quantized.

        Inputs:
          - graph: an fx.Graph object
          - matches: output of self._find_matches function

        Outputs a map of
          node_name -> (QuantizeHandler instance (always DefaultQuant), qconfig)
        """
        quants = {}

        def visit(node, qconfig):
            def visit_arg(arg):
                # note: we have to measure quantization information
                # even for nodes where we might not use it because it is already
                # quantized. This is because each match has the option to
                # say NotImplemented (if for instance, it is an __add__ and the data type is not appropriate)
                is_weight = False
                if isinstance(node, Node) and node.op == 'call_function' and node.target in WEIGHT_INDEX_DICT:
                    for i, node_arg in enumerate(node.args):
                        if arg is node_arg and i in WEIGHT_INDEX_DICT[node.target]:
                            is_weight = True
                if (not self.is_dynamic_quant) or is_weight:
                    # overwrite previous quant config
                    quants[arg.name] = (DefaultQuant(self, arg), qconfig, is_weight)
            return visit_arg

        for node in graph.nodes:
            if node.name in matches:
                root_node, matched, obj, qconfig = matches[node.name]
                # don't attach observer/fake_quant for CopyNode
                if isinstance(obj, CopyNode):
                    qconfig = None
                if root_node is node:
                    # matched[-1] is the first op in the sequence and
                    # matched[0] is the last op in the sequence
                    # inputs
                    map_arg(matched[-1].args, visit(matched[-1], qconfig))
                    map_arg(matched[-1].kwargs, visit(matched[-1], qconfig))
                    # output
                    map_arg(matched[0], visit(None, qconfig))
        return quants<|MERGE_RESOLUTION|>--- conflicted
+++ resolved
@@ -134,7 +134,10 @@
     return (isinstance(module, torch.quantization.ObserverBase) or
             isinstance(module, torch.quantization.FakeQuantize))
 
-<<<<<<< HEAD
+def is_submodule_of_fake_quant(name, module, named_modules):
+    parent_name, _ = _parent_name(name)
+    return is_activation_post_process(named_modules[parent_name])
+
 def get_flattened_qconfig_dict(qconfig_dict):
     """ flatten the global, object_type and module_name qconfig
     to the same qconfig_dict so that it can be used by
@@ -182,12 +185,6 @@
     _convert_to_ordered_dict('object_type', qconfig_dict)
     _convert_to_ordered_dict('module_name_regex', qconfig_dict)
     _convert_to_ordered_dict('module_name', qconfig_dict)
-
-=======
-def is_submodule_of_fake_quant(name, module, named_modules):
-    parent_name, _ = _parent_name(name)
-    return is_activation_post_process(named_modules[parent_name])
->>>>>>> 9e30a766
 
 # A dictionary for querying the weight index for a given op
 WEIGHT_INDEX_DICT = {
@@ -296,7 +293,7 @@
             elif node.op == 'call_module':
                 module_qconfig = get_qconfig(node.target)
                 # regex is not supported eager mode propagate_qconfig_, we'll need to
-                # set the qconfig explictly here in case regex
+                # set the qconfig explicitly here in case regex
                 # is used
                 self.modules[node.target].qconfig = module_qconfig
                 self.qconfig_map[node.name] = module_qconfig
