import torch
from torch.fx.graph import (
    Node,
)
from ..quantization_mappings import (
    get_static_quant_module_class,
    get_quantized_operator,
)
from ..custom_module_class_mappings import (
    get_quantized_custom_module_class,
)
from .pattern_utils import (
    register_quant_pattern,
    register_dynamic_quant_pattern,
)
from .utils import (
    _parent_name,
    quantize_node,
    get_per_tensor_qparams,
)

from abc import ABC, abstractmethod
import operator

# -------------------------
# Pattern Registrations
# -------------------------

# 1. Post Training Static Quantization and Quantization Aware Training Patterns

# Base Pattern Handler
class QuantizeHandler(ABC):
    """ Base handler class for the quantizer patterns
    """
    def __init__(self, quantizer, node):
        """ Records pattern information in __init__, which will be used
        in convert
        """
        # this is an indicator of whether all the inputs are Node or not
        # since some op might be quantized differently depending on whether
        # all inputs are tensors or not, e.g. add/mul
        self.all_nodes = True

    @abstractmethod
    def convert(self, quantizer, node, load_arg, debug=False):
        """ Convert the given node to a quantized node and insert
        it to the quantized graph
        """
        return NotImplemented

@register_quant_pattern(operator.add)
@register_quant_pattern((torch.nn.ReLU, operator.add))
@register_quant_pattern((torch.nn.functional.relu, operator.add))
class Add(QuantizeHandler):
    def __init__(self, quantizer, node):
        super().__init__(quantizer, node)
        self.relu_node = None
        if (node.op == 'call_function' and node.target is torch.nn.functional.relu) or \
           (node.op == 'call_module' and isinstance(quantizer.modules[node.target], torch.nn.ReLU)):
            self.relu_node = node
            node = node.args[0]
        assert node.op == 'call_function' and node.target == operator.add
        self.add_node = node
        self.all_nodes = all([isinstance(a, Node) for a in self.add_node.args[:2]])

    def convert(self, quantizer, node, load_arg, debug=False):
        if not self.all_nodes:
            # add scalar
            if self.relu_node is not None:
                op = torch.ops.quantized.add_relu
            else:
                op = torch.ops.quantized.add
            return quantizer.quantized_graph.create_node(
                'call_function', op,
                load_arg(quantized=[0])(self.add_node.args), self.add_node.kwargs)
        else:
            activation_post_process = quantizer.activation_post_process_map[node.name]
            scale, zero_point = activation_post_process.calculate_qparams()
            scale = float(scale)
            zero_point = int(zero_point)
            if self.relu_node is not None:
                op = torch.ops.quantized.add_relu
            else:
                op = torch.ops.quantized.add
            kwargs = self.add_node.kwargs
            kwargs.update({'scale': scale, 'zero_point': zero_point})
            return quantizer.quantized_graph.create_node(
                'call_function', op, load_arg(quantized=True)(self.add_node.args), kwargs)

@register_quant_pattern(operator.mul)
@register_quant_pattern((torch.nn.ReLU, operator.mul))
@register_quant_pattern((torch.nn.functional.relu, operator.mul))
class Mul(QuantizeHandler):
    def __init__(self, quantizer, node):
        super().__init__(quantizer, node)
        self.relu_node = None
        if (node.op == 'call_function' and node.target is torch.nn.functional.relu) or \
           (node.op == 'call_module' and isinstance(quantizer.modules[node.target], torch.nn.ReLU)):
            self.relu_node = node
            node = node.args[0]
        assert node.op == 'call_function' and node.target == operator.mul
        self.mul_node = node
        self.all_nodes = all([isinstance(a, Node) for a in self.mul_node.args[:2]])

    def convert(self, quantizer, node, load_arg, debug=False):
        if not self.all_nodes:
            # mul scalar
            if self.relu_node is not None:
                op = torch.ops.quantized.mul_relu
            else:
                op = torch.ops.quantized.mul
            return quantizer.quantized_graph.create_node(
                'call_function', op, load_arg(quantized=[0])(self.mul_node.args), self.mul_node.kwargs)
        else:
            activation_post_process = quantizer.activation_post_process_map[node.name]
            scale, zero_point = activation_post_process.calculate_qparams()
            scale = float(scale)
            zero_point = int(zero_point)
            if self.relu_node is not None:
                op = torch.ops.quantized.mul_relu
            else:
                op = torch.ops.quantized.mul
            kwargs = self.mul_node.kwargs
            kwargs.update({'scale': scale, 'zero_point': zero_point})
            return quantizer.quantized_graph.create_node('call_function', op, load_arg(quantized=True)(self.mul_node.args), kwargs)

@register_quant_pattern(torch.cat)
class Cat(QuantizeHandler):
    def convert(self, quantizer, node, load_arg, debug=False):
        if not self.all_nodes:
            return NotImplemented
        activation_post_process = quantizer.activation_post_process_map[node.name]
        scale, zero_point = activation_post_process.calculate_qparams()
        scale = float(scale)
        zero_point = int(zero_point)
        kwargs = load_arg(quantized=False)(node.kwargs)
        kwargs.update({'scale': scale, 'zero_point': zero_point})
        return quantizer.quantized_graph.create_node(
            'call_function', torch.ops.quantized.cat, load_arg(quantized=[0])(node.args), kwargs)

# handle conv, maybe followed by relu
# NB: matching order is reversed, that is we match from the bottom of this list to the beginning
@register_quant_pattern(torch.nn.Conv1d)
@register_quant_pattern(torch.nn.Conv2d)
@register_quant_pattern(torch.nn.Conv3d)
@register_quant_pattern(torch.nn.functional.conv2d)
@register_quant_pattern(torch.nn.qat.Conv2d)
@register_quant_pattern(torch.nn.intrinsic.ConvReLU1d)
@register_quant_pattern(torch.nn.intrinsic.ConvReLU2d)
@register_quant_pattern(torch.nn.intrinsic.ConvReLU3d)
@register_quant_pattern(torch.nn.intrinsic.qat.ConvBn2d)
@register_quant_pattern(torch.nn.intrinsic.qat.ConvBnReLU2d)
@register_quant_pattern(torch.nn.intrinsic.qat.ConvReLU2d)
@register_quant_pattern((torch.nn.functional.relu, torch.nn.functional.conv2d))
@register_quant_pattern((torch.nn.ReLU, torch.nn.functional.conv2d))
# just for error checks
@register_quant_pattern((torch.nn.ReLU, torch.nn.Conv2d))
@register_quant_pattern((torch.nn.functional.relu, torch.nn.Conv2d))
class ConvRelu(QuantizeHandler):
    def __init__(self, quantizer, node):
        super().__init__(quantizer, node)
        self.relu_node = None
        if (node.op == 'call_function' and node.target is torch.nn.functional.relu) or \
           (node.op == 'call_module' and isinstance(quantizer.modules[node.target], torch.nn.ReLU)):
            self.relu_node = node
            node = node.args[0]
        self.conv_node = node
        if node.op == 'call_module':
            self.conv = quantizer.modules[self.conv_node.target]

    def convert(self, quantizer, node, load_arg, debug=False):
        # TODO: debug option for conv module
        if self.conv_node.op == 'call_module':
            # note that relu should already be fused into conv module in the fusion step
            assert self.relu_node is None, 'conv module and relu fusion is not executed, ' \
                'please make sure to run fusion before prepare'
            # 1. attach activation post process to module
            if type(self.conv) in [
                    torch.nn.intrinsic.ConvReLU1d,
                    torch.nn.intrinsic.ConvReLU2d,
                    torch.nn.intrinsic.ConvReLU3d
            ]:
                self.conv[1].activation_post_process = quantizer.activation_post_process_map[node.name]
            else:
                self.conv.activation_post_process = quantizer.activation_post_process_map[node.name]
            # 2. select quantized class
            qconv_cls = get_static_quant_module_class(type(self.conv))
            quantized = qconv_cls.from_float(self.conv)
            parent_name, name = _parent_name(self.conv_node.target)
            setattr(quantizer.modules[parent_name], name, quantized)
            return quantizer.quantized_graph.create_node(
                'call_module',
                self.conv_node.target,
                (load_arg(quantized=True)(self.conv_node.args[0]),),
                {})
        elif self.conv_node.op == 'call_function':
            if self.relu_node is not None:
                raise Exception("functional conv + relu is not supported yet")
            if debug:
                args = load_arg(quantized=[0, 1])(self.conv_node.args)
                args = load_arg(quantized=False)(self.conv_node.args)
                kwargs = load_arg(quantized=False)(self.conv_node.kwargs)
                conv_out = quantizer.quantized_graph.create_node(
                    'call_function', torch.nn.functional.conv2d, args, kwargs)
                root_module = quantizer.modules['']
                return quantize_node(
                    root_module, quantizer.quantized_graph, conv_out, quantizer.activation_post_process_map[self.conv_node.name])
            else:
                assert len(self.conv_node.args) == 7, \
                    'only conv2d calls with all arguments specified is support right now in debug=False option'
                args = load_arg(quantized=[0, 1])(self.conv_node.args)
                # pack weight
                weight = load_arg(quantized=True)(self.conv_node.args[1])
                other_args = load_arg(quantized=False)(self.conv_node.args[2:])
                prepack_args = tuple([weight] + list(other_args))
                packed_weight = quantizer.quantized_graph.create_node(
                    'call_function', torch.ops.quantized.conv2d_prepack, prepack_args, {})
                # construct conv input
                conv_input = load_arg(quantized=True)(self.conv_node.args[0])
                activation_post_process = quantizer.activation_post_process_map[self.conv_node.name]
                scale, zero_point, _ = get_per_tensor_qparams(activation_post_process)
                qconv_args = (conv_input, packed_weight, scale, zero_point)
                kwargs = load_arg(quantized=False)(self.conv_node.kwargs)
                return quantizer.quantized_graph.create_node(
                    'call_function', torch.ops.quantized.conv2d, qconv_args, kwargs)

# handle linear, maybe followed by relu
@register_quant_pattern(torch.nn.Linear)
@register_quant_pattern(torch.nn.functional.linear)
@register_quant_pattern(torch.nn.qat.Linear)
@register_quant_pattern(torch.nn.intrinsic.LinearReLU)
@register_quant_pattern(torch.nn.intrinsic.qat.LinearReLU)
@register_quant_pattern((torch.nn.functional.relu, torch.nn.functional.linear))
@register_quant_pattern((torch.nn.ReLU, torch.nn.functional.linear))
# for error checks
@register_quant_pattern((torch.nn.ReLU, torch.nn.Linear))
@register_quant_pattern((torch.nn.functional.relu, torch.nn.Linear))
class LinearReLU(QuantizeHandler):
    def __init__(self, quantizer, node):
        super().__init__(quantizer, node)
        self.relu_node = None
        if (node.op == 'call_function' and node.target is torch.nn.functional.relu) or \
           (node.op == 'call_module' and isinstance(quantizer.modules[node.target], torch.nn.ReLU)):
            self.relu_node = node
            node = node.args[0]
        self.linear_node = node
        if node.op == 'call_module':
            self.linear = quantizer.modules[self.linear_node.target]

    def convert(self, quantizer, node, load_arg, debug=False):
        # TODO: debug option for linear module
        if self.linear_node.op == 'call_module':
            # note that relu should already be fused into conv module in the fusion step
            assert self.relu_node is None, 'linear module and relu fusion is not executed, ' \
                'please make sure to run fusion before prepare'
            # 1. attach activation post process to module
            if type(self.linear) == torch.nn.intrinsic.LinearReLU:
                self.linear[1].activation_post_process = quantizer.activation_post_process_map[node.name]
            else:
                self.linear.activation_post_process = quantizer.activation_post_process_map[node.name]
            # 2. select quantized class
            if type(self.linear) in [torch.nn.Linear, torch.nn.qat.Linear]:
                qlinear = torch.nn.quantized.Linear
            elif type(self.linear) in [torch.nn.intrinsic.LinearReLU, torch.nn.intrinsic.qat.LinearReLU]:
                qlinear = torch.nn.intrinsic.quantized.LinearReLU
            else:
                raise Exception("unhandled linear type:", type(self.linear))
            quantized = qlinear.from_float(self.linear)
            parent_name, name = _parent_name(self.linear_node.target)
            setattr(quantizer.modules[parent_name], name, quantized)
            return quantizer.quantized_graph.create_node(
                'call_module',
                self.linear_node.target, (load_arg(quantized=True)(self.linear_node.args[0]),), {})
        elif self.linear_node.op == 'call_function':
            if debug:
                args = load_arg(quantized=[0, 1])(self.linear_node.args)
                args = load_arg(quantized=False)(self.linear_node.args)
                kwargs = load_arg(quantized=False)(self.linear_node.kwargs)
                linear_out = quantizer.quantized_graph.create_node(
                    'call_function', torch.nn.functional.linear, args, kwargs)
                root_module = quantizer.modules['']
                return quantize_node(
                    root_module,
                    quantizer.quantized_graph,
                    linear_out,
                    quantizer.activation_post_process_map[self.linear_node.name])
            else:
                # TODO: this code can be merged with dynamic linear code
                # linear args
                # (x, weight, bias, ...)
                args = load_arg(quantized=[0, 1])(self.linear_node.args)
                kwargs = load_arg(quantized=False)(self.linear_node.kwargs)
                # pack weight
                weight = load_arg(quantized=True)(self.linear_node.args[1])
                bias = None
                # all args after bias, including bias
                other_args = load_arg(quantized=False)(self.linear_node.args[2:])
                if len(self.linear_node.args) > 2:
                    bias = load_arg(quantized=False)(self.linear_node.args[2])
                    other_args = other_args[1:]  # remove the bias argument
                else:
                    assert 'bias' in kwargs, \
                        'expect bias provided as a keyword argument when it is not a positional argument'
                    bias = kwargs['bias']
                    kwargs.pop('bias')
                prepack_args = (weight, bias)
                packed_weight = quantizer.quantized_graph.create_node(
                    'call_function', torch.ops.quantized.linear_prepack, prepack_args, {})
                # construct linear input
                linear_input = load_arg(quantized=True)(self.linear_node.args[0])
                activation_post_process = \
                    quantizer.activation_post_process_map[self.linear_node.name]
                scale, zero_point, _ = get_per_tensor_qparams(activation_post_process)
                qlinear_args = (linear_input, packed_weight, scale, zero_point)
                return quantizer.quantized_graph.create_node(
                    'call_function', torch.ops.quantized.linear, qlinear_args, kwargs)

@register_quant_pattern(torch.nn.BatchNorm2d)
@register_quant_pattern(torch.nn.BatchNorm3d)
@register_quant_pattern(torch.nn.intrinsic.BNReLU2d)
@register_quant_pattern(torch.nn.intrinsic.BNReLU3d)
class BatchNorm(QuantizeHandler):
    def __init__(self, quantizer, node):
        super().__init__(quantizer, node)
        assert node.op == 'call_module'
        self.bn_node = node
        self.bn = quantizer.modules[self.bn_node.target]

    def convert(self, quantizer, node, load_arg, debug=False):
        # 1. attach activation post process to module
        activation_post_process = quantizer.activation_post_process_map[node.name]
        if type(self.bn) in \
            [torch.nn.intrinsic.BNReLU2d,
             torch.nn.intrinsic.BNReLU3d]:
            self.bn[1].activation_post_process = activation_post_process
        else:
            self.bn.activation_post_process = activation_post_process
        qbn_cls = get_static_quant_module_class(type(self.bn))
        quantized = qbn_cls.from_float(self.bn)
        parent_name, name = _parent_name(self.bn_node.target)
        setattr(quantizer.modules[parent_name], name, quantized)
        return quantizer.quantized_graph.create_node(
            'call_module',
            self.bn_node.target,
            load_arg(quantized=[0])(self.bn_node.args),
            load_arg(quantized=False)(self.bn_node.kwargs))

ARGS_TO_SKIP = {
    torch._ops.ops.quantized.hardswish: ['inplace'],
    torch._ops.ops.quantized.instance_norm:
    ['running_mean', 'running_var', 'use_input_stats', 'momentum'],
}
@register_quant_pattern(torch.nn.ELU)
@register_quant_pattern(torch.nn.Hardswish)
@register_quant_pattern(torch.nn.InstanceNorm1d)
@register_quant_pattern(torch.nn.InstanceNorm2d)
@register_quant_pattern(torch.nn.InstanceNorm3d)
@register_quant_pattern(torch.nn.LayerNorm)
@register_quant_pattern(torch.nn.functional.hardswish)
@register_quant_pattern(torch.nn.functional.instance_norm)
@register_quant_pattern(torch.nn.functional.layer_norm)
class DefaultNode(QuantizeHandler):
    ''' Common quantized op, first input and first output will be quantized
    '''
    def convert(self, quantizer, node, load_arg, debug=False):
        if not self.all_nodes:
            return NotImplemented
        assert node.op in ['call_module', 'call_function'], 'Only call_module and ' + \
            'call_function are handled in DefaultNode'
        activation_post_process = quantizer.activation_post_process_map[node.name]
        if node.op == 'call_module':
            module = quantizer.modules[node.target]
            module.activation_post_process = activation_post_process
            quantized_module_cls = get_static_quant_module_class(type(module))
            quantized_module = quantized_module_cls.from_float(module)
            parent_name, name = _parent_name(node.target)
            setattr(quantizer.modules[parent_name], name, quantized_module)
            return quantizer.quantized_graph.create_node(
                'call_module',
                node.target,
                load_arg(quantized=[0])(node.args),
                load_arg(quantized=False)(node.kwargs))
        else:
            # call_function
            scale, zero_point = activation_post_process.calculate_qparams()
            scale = float(scale)
            zero_point = int(zero_point)

            quantized_op = get_quantized_operator(node.target)
            args = load_arg(quantized=[0])(node.args)
            kwargs = load_arg(quantized=False)(node.kwargs)
            kwargs.update({'output_scale': scale, 'output_zero_point': zero_point})
            if quantized_op in ARGS_TO_SKIP:
                args_to_skip = ARGS_TO_SKIP[quantized_op]
                for arg in args_to_skip:
                    if arg in kwargs:
                        kwargs.pop(arg)
            return quantizer.quantized_graph.create_node(
                'call_function', quantized_op, args, kwargs)

# TODO: elu is using scale/zero_point instead of output_scale, output_zero_point
@register_quant_pattern(torch.nn.functional.elu)
class ELU(QuantizeHandler):
    def convert(self, quantizer, node, load_arg, debug=False):
        activation_post_process = quantizer.activation_post_process_map[node.name]
        scale, zero_point = activation_post_process.calculate_qparams()
        scale = float(scale)
        zero_point = int(zero_point)
        quantized_op = get_quantized_operator(node.target)
        args = load_arg(quantized=[0])(node.args)
        kwargs = load_arg(quantized=False)(node.kwargs)
        kwargs.update({'output_scale': scale, 'output_zero_point': zero_point})
        kwargs.pop('inplace')
        return quantizer.quantized_graph.create_node(
            'call_function', quantized_op, args, kwargs)

# these ops have quantized equivalents that do not need any extra information
@register_quant_pattern(torch.nn.AdaptiveAvgPool1d)
@register_quant_pattern(torch.nn.AdaptiveAvgPool2d)
@register_quant_pattern(torch.nn.AdaptiveAvgPool3d)
@register_quant_pattern(torch.nn.AvgPool1d)
@register_quant_pattern(torch.nn.AvgPool2d)
@register_quant_pattern(torch.nn.AvgPool3d)
@register_quant_pattern(torch.nn.Dropout)
@register_quant_pattern(torch.nn.Hardsigmoid)
@register_quant_pattern(torch.nn.Hardtanh)
@register_quant_pattern(torch.nn.LeakyReLU)
@register_quant_pattern(torch.nn.MaxPool1d)
@register_quant_pattern(torch.nn.MaxPool2d)
@register_quant_pattern(torch.nn.MaxPool3d)
@register_quant_pattern(torch.nn.ReLU)
@register_quant_pattern(torch.nn.ReLU6)
@register_quant_pattern(torch.nn.Sigmoid)
@register_quant_pattern(torch.nn.Tanh)
@register_quant_pattern(torch.adaptive_avg_pool1d)
@register_quant_pattern(torch.nn.functional.adaptive_avg_pool2d)
@register_quant_pattern(torch.nn.functional.adaptive_avg_pool3d)
@register_quant_pattern(torch.nn.functional.dropout)
@register_quant_pattern(torch.nn.functional.hardsigmoid)
@register_quant_pattern(torch.nn.functional.hardtanh)
@register_quant_pattern(torch.nn.functional.hardtanh_)
@register_quant_pattern(torch.nn.functional.interpolate)
@register_quant_pattern(torch.nn.functional.leaky_relu)
@register_quant_pattern(torch.nn.functional.max_pool1d)
@register_quant_pattern(torch.nn.functional.max_pool2d)
@register_quant_pattern(torch.nn.functional.max_pool3d)
@register_quant_pattern(torch.nn.functional.relu)
@register_quant_pattern(torch.nn.functional.relu6)
@register_quant_pattern(torch.avg_pool1d)
@register_quant_pattern(torch._C._nn.avg_pool2d)
@register_quant_pattern(torch._C._nn.avg_pool3d)
@register_quant_pattern(torch.chunk)
@register_quant_pattern(torch.clamp)
@register_quant_pattern(torch.flatten)
@register_quant_pattern(torch.transpose)
@register_quant_pattern(torch.max)
@register_quant_pattern(torch.mean)
@register_quant_pattern(torch.min)
@register_quant_pattern(torch.repeat_interleave)
@register_quant_pattern(torch.sigmoid)
@register_quant_pattern(torch.sort)
@register_quant_pattern(torch.squeeze)
@register_quant_pattern(torch.stack)
@register_quant_pattern(torch.tanh)
@register_quant_pattern(torch.unsqueeze)
@register_quant_pattern(operator.getitem)
@register_quant_pattern(operator.floordiv)
@register_quant_pattern('chunk')
@register_quant_pattern('clamp')
@register_quant_pattern('contiguous')
@register_quant_pattern('detach')
@register_quant_pattern('detach_')
@register_quant_pattern('hardsigmoid')
@register_quant_pattern('hardsigmoid_')
@register_quant_pattern('leaky_relu')
@register_quant_pattern('leaky_relu_')
@register_quant_pattern('mean')
@register_quant_pattern('numel')
@register_quant_pattern('permute')
@register_quant_pattern('relu')
@register_quant_pattern('relu_')
@register_quant_pattern('repeat')
@register_quant_pattern('repeat_interleave')
@register_quant_pattern('reshape')
@register_quant_pattern('resize_')
@register_quant_pattern('shape')
@register_quant_pattern('sigmoid')
@register_quant_pattern('sigmoid_')
@register_quant_pattern('size')
@register_quant_pattern('squeeze')
@register_quant_pattern('squeeze_')
@register_quant_pattern('tanh')
@register_quant_pattern('tanh_')
@register_quant_pattern('transpose')
@register_quant_pattern('unsqueeze')
@register_quant_pattern('unsqueeze_')
@register_quant_pattern('view')
class CopyNode(QuantizeHandler):
    def convert(self, quantizer, node, load_arg, debug=False):
        return quantizer.quantized_graph.node_copy(node, load_arg(quantized=None))

# Default quantization handler, used for quantization of input and output
# of quantizable objects (e.g. modules and functionals)
class DefaultQuant(QuantizeHandler):
    def convert(self, quantizer, node):
        assert self.all_nodes
        root_module = quantizer.modules['']
        return quantize_node(
            root_module,
            quantizer.quantized_graph,
            node, quantizer.activation_post_process_map[node.name])

<<<<<<< HEAD
class TraceableCustomModuleHandler(QuantizeHandler):
    def convert(self, quantizer, node, load_arg, debug=False):
        assert node.op == 'call_module'
        if quantizer.is_dynamic_quant:
            convert = torch.quantization.convert_dynamic_child_module_fx
        else:
            convert = torch.quantization.convert_child_module_fx
        observed_custom_module = quantizer.modules[node.target]
        quantized_custom_module = convert(observed_custom_module, debug=debug)
        print('quantized:', quantized_custom_module)
        parent_name, name = _parent_name(node.target)
        setattr(quantizer.modules[parent_name], name, quantized_custom_module)
=======
class CustomModuleQuantizeHandler(QuantizeHandler):
    def convert(self, quantizer, node, load_arg, debug=False):
        """ Convert a float custom module to quantized custom module
        """
        assert node.op == 'call_module'
        observed_custom_module = quantizer.modules[node.target]
        if node.name in quantizer.activation_post_process_map:
            observed_custom_module.activation_post_process = \
                quantizer.activation_post_process_map[node.name]
        quantized_custom_module_class = \
            get_quantized_custom_module_class(observed_custom_module._FLOAT_MODULE)
        quantized_custom_module = \
            quantized_custom_module_class.from_observed(observed_custom_module)
        parent_name, name = _parent_name(node.target)
        setattr(quantizer.modules[parent_name], name, quantized_custom_module)
        # hardcoded the qunatized input to be None (take whatever is in the environemnt),
        # we can extend this
        # if there is a need, e.g. get the indexes of quantized inputs from some
        # module attribute like module._QUANTIZED_INPUT_INDEXES
>>>>>>> dec11353
        return quantizer.quantized_graph.node_copy(node, load_arg(quantized=None))


# 2. Post Training Dynamic Quantizatoin Patterns
@register_dynamic_quant_pattern(torch.nn.Linear)
@register_dynamic_quant_pattern(torch.nn.functional.linear)
class DynamicLinear(QuantizeHandler):
    def __init__(self, quantizer, node):
        super().__init__(quantizer, node)
        self.linear_node = node
        if node.op == 'call_module':
            assert isinstance(quantizer.modules[node.target], torch.nn.Linear)
            self.linear = quantizer.modules[self.linear_node.target]

    def convert(self, quantizer, node, load_arg, debug=False):
        if self.linear_node.op == 'call_module':
            quantized = torch.nn.quantized.dynamic.Linear.from_float(self.linear)
            parent_name, name = _parent_name(self.linear_node.target)
            setattr(quantizer.modules[parent_name], name, quantized)
            return quantizer.quantized_graph.create_node(
                'call_module',
                self.linear_node.target,
                (load_arg(quantized=False)(self.linear_node.args[0]),),
                {})
        elif self.linear_node.op == 'call_function':
            if debug:
                # quantize and dequantize weight
                args = load_arg(quantized=[1])(self.linear_node.args)
                args = load_arg(quantized=False)(self.linear_node.args)
                kwargs = load_arg(quantized=False)(self.linear_node.kwargs)
                return quantizer.quantized_graph.create_node(
                    'call_function', torch.nn.functional.linear, args, kwargs)
            else:
                # linear args:
                # (x, observed_weight, bias)
                # get observer for the weight
                weight_observer = quantizer.activation_post_process_map[self.linear_node.args[1].args[0].name]

                if weight_observer.dtype == torch.float16:
                    linear_weight = load_arg(quantized=False)(self.linear_node.args[1])
                    prepack_op = torch.ops.quantized.linear_prepack_fp16
                else:
                    linear_weight = load_arg(quantized=True)(self.linear_node.args[1])
                    prepack_op = torch.ops.quantized.linear_prepack
                bias = None
                # all args after bias, including bias
                other_args = load_arg(quantized=False)(self.linear_node.args[2:])
                kwargs = load_arg(quantized=False)(self.linear_node.kwargs)
                if len(self.linear_node.args) > 2:
                    bias = load_arg(quantized=False)(self.linear_node.args[2])
                    other_args = other_args[1:]  # remove the bias argument
                else:
                    assert 'bias' in kwargs, \
                        'expect bias provided as a keyword argument when it is not a positional argument'
                    bias = kwargs['bias']
                    kwargs.pop('bias')
                prepack_args = (linear_weight, bias)
                # pack weight
                packed_weight = quantizer.quantized_graph.create_node(
                    'call_function', prepack_op, prepack_args, {})
                # construct dynamic linear input
                non_quantized_input = load_arg(quantized=False)(self.linear_node.args[0])
                qdynamic_linear_args = (non_quantized_input, packed_weight)
                return quantizer.quantized_graph.create_node(
                    'call_function', torch.ops.quantized.linear_dynamic, qdynamic_linear_args, kwargs)<|MERGE_RESOLUTION|>--- conflicted
+++ resolved
@@ -510,20 +510,6 @@
             quantizer.quantized_graph,
             node, quantizer.activation_post_process_map[node.name])
 
-<<<<<<< HEAD
-class TraceableCustomModuleHandler(QuantizeHandler):
-    def convert(self, quantizer, node, load_arg, debug=False):
-        assert node.op == 'call_module'
-        if quantizer.is_dynamic_quant:
-            convert = torch.quantization.convert_dynamic_child_module_fx
-        else:
-            convert = torch.quantization.convert_child_module_fx
-        observed_custom_module = quantizer.modules[node.target]
-        quantized_custom_module = convert(observed_custom_module, debug=debug)
-        print('quantized:', quantized_custom_module)
-        parent_name, name = _parent_name(node.target)
-        setattr(quantizer.modules[parent_name], name, quantized_custom_module)
-=======
 class CustomModuleQuantizeHandler(QuantizeHandler):
     def convert(self, quantizer, node, load_arg, debug=False):
         """ Convert a float custom module to quantized custom module
@@ -543,7 +529,19 @@
         # we can extend this
         # if there is a need, e.g. get the indexes of quantized inputs from some
         # module attribute like module._QUANTIZED_INPUT_INDEXES
->>>>>>> dec11353
+        return quantizer.quantized_graph.node_copy(node, load_arg(quantized=None))
+
+class TraceableCustomModuleHandler(QuantizeHandler):
+    def convert(self, quantizer, node, load_arg, debug=False):
+        assert node.op == 'call_module'
+        if quantizer.is_dynamic_quant:
+            convert = torch.quantization.convert_dynamic_child_module_fx
+        else:
+            convert = torch.quantization.convert_child_module_fx
+        observed_custom_module = quantizer.modules[node.target]
+        quantized_custom_module = convert(observed_custom_module, debug=debug)
+        parent_name, name = _parent_name(node.target)
+        setattr(quantizer.modules[parent_name], name, quantized_custom_module)
         return quantizer.quantized_graph.node_copy(node, load_arg(quantized=None))
 
 
