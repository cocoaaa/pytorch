--- conflicted
+++ resolved
@@ -223,9 +223,6 @@
   // DEFAULT_FLAGS = cudaEventDisableTiming.
   cudaEvents_.resize(devices.size());
   ncclComms_.resize(devices.size());
-
-  futureWork_ = c10::make_intrusive<c10::ivalue::Future>(
-      c10::ListType::create(c10::TensorType::get()));
 }
 
 ProcessGroupNCCL::WorkNCCL::~WorkNCCL() {}
@@ -386,10 +383,7 @@
       store_(store),
       ncclCommCounter_(0),
       terminateWatchdog_(false),
-      opTimeout_(opTimeout),
-      checkFutObjs_(
-          std::make_shared<std::unordered_set<
-              std::shared_ptr<ProcessGroupNCCL::CheckFutureWork>>>(0)) {
+      opTimeout_(opTimeout) {
   try {
     parseNcclBlockingWait();
   } catch (std::exception& e) {
@@ -762,28 +756,9 @@
 
 c10::intrusive_ptr<c10::ivalue::Future> ProcessGroupNCCL::WorkNCCL::
     getFuture() {
-<<<<<<< HEAD
-  return futureWork_;
-}
-
-void ncclKernelCompletionCallback(
-    cudaStream_t /* unused */,
-    cudaError_t /* unused */,
-    void* userData) {
-  auto castedUserData =
-      static_cast<ProcessGroupNCCL::CheckFutureWork*>(userData);
-
-  TORCH_CHECK(
-      castedUserData, "Null castedUserData in ncclKernelCompletionCallback.");
-
-  castedUserData->markFutureCompleted();
-};
-
-=======
   return c10::make_intrusive<FutureNCCL>(shared_from_this(), outputs_);
 }
 
->>>>>>> b8c4c9a9
 template <typename Fn, typename PreProcess, typename PostProcess>
 std::shared_ptr<ProcessGroup::Work> ProcessGroupNCCL::collective(
     std::vector<at::Tensor>& inputs,
@@ -824,14 +799,6 @@
         inputs[i].storage().data_ptr(), ncclStream);
   }
 
-  // Create and store a CheckFutureWork object to be used in
-  // ncclKernelCompletionCallback function.
-  auto checkFutObj = std::make_shared<ProcessGroupNCCL::CheckFutureWork>(
-      work, outputs, checkFutObjs_, checkFutObjMutex_);
-
-  std::unique_lock<std::mutex> lock(checkFutObjMutex_);
-  checkFutObjs_->insert(checkFutObj);
-
   {
     AutoNcclGroup nccl_group_guard;
     for (size_t i = 0; i < inputs.size(); ++i) {
@@ -839,13 +806,6 @@
       at::cuda::CUDAStream& ncclStream = ncclStreams_[key][i];
       C10D_NCCL_CHECK(
           fn(inputs[i], outputs[i], ncclComms[i]->getNcclComm(), ncclStream));
-
-      // Add a cudaStreamCallback on the same stream. CUDA will automatically
-      // call ncclKernelCompletionCallback once the appropriate NCCL kernel
-      // is done and workNCCL's Future work will be marked as completed
-      // using this callback.
-      cudaStreamAddCallback(
-          ncclStream, ncclKernelCompletionCallback, checkFutObj.get(), 0);
     }
   }
 
