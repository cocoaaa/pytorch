--- conflicted
+++ resolved
@@ -7,34 +7,6 @@
 #define NUM_BLOCKS min((int)THCCeilDiv(size, (ptrdiff_t) BLOCK_SIZE), MAX_NUM_BLOCKS)
 
 #if defined(THC_REAL_IS_FLOAT) || defined(THC_REAL_IS_DOUBLE) || defined(THC_REAL_IS_HALF)
-
-<<<<<<< HEAD
-void THCTensor_(cauchy)(THCState* state, THCTensor *self_, double median, double sigma)
-{
-=======
-
-void THCTensor_(logNormal)(THCState* state, THCTensor *self_, double mean, double stdv)
-{
-
->>>>>>> d467d0ac
-  THCAssertSameGPU(THCTensor_(checkGPU)(state, 1, self_));
-  ptrdiff_t size = THCTensor_(nElement)(state, self_);
-  if (size == 0) return;
-  THCGenerator* gen = THCRandom_getGenerator(state);
-
-  THCTensor *self = THCTensor_(newContiguous)(state, self_);
-  scalar_t *data = THCTensor_(data)(state, self);
-
-<<<<<<< HEAD
-  generate_cauchy<<<NUM_BLOCKS, BLOCK_SIZE, 0, THCState_getCurrentStream(state)>>>(
-      gen->state.gen_states, size, data, median, sigma);
-=======
-  generateLogNormal<scalar_t><<<NUM_BLOCKS, BLOCK_SIZE, 0, THCState_getCurrentStream(state)>>>(
-      gen->state.gen_states, size, data, mean, stdv);
->>>>>>> d467d0ac
-
-  THCTensor_(freeCopyTo)(state, self, self_);
-};
 
 void THCTensor_(renormRows)(struct THCState* state,
                              THCTensor* t) {
