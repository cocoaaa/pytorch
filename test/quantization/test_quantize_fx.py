import torch
import torch.nn.functional as F
import torch.nn as nn
import torch.nn.quantized as nnq
import torch.nn.quantized.dynamic as nnqd
import torch.nn.intrinsic.quantized as nniq
import torch.multiprocessing as mp

# symbolic trace
from torch.fx import symbolic_trace

# graph mode quantization based on fx
from torch.quantization import (
    QuantType,
    fuse_fx,
    prepare_fx,
    convert_fx,
    prepare_static_fx,
    convert_static_fx,
    quantize_static_fx,
    quantize_dynamic_fx,
    prepare_qat_fx,
    register_observed_custom_module_mapping,
    register_quantized_custom_module_mapping,
)

from torch.quantization import (
    default_qconfig,
    default_dynamic_qconfig,
    float16_dynamic_qconfig,
    default_qat_qconfig,
    prepare,
    prepare_qat,
    convert,
)

# test utils
from torch.testing._internal.common_cuda import TEST_MULTIGPU, TEST_CUDA
from torch.testing._internal.common_quantization import (
    QuantizationTestCase,
    skipIfNoFBGEMM,
    skip_if_no_torchvision,
    train_one_epoch,
    run_ddp,
)

from torch.testing._internal.common_quantized import (
    override_qengines,
)

from torch.testing._internal.common_distributed import skip_if_not_multigpu

from torch.testing._internal.common_quantization import NodeSpec as ns

from torch.testing._internal.common_quantization import (
    test_only_eval_fn,
)
from torch.testing import FileCheck

import itertools
import operator
import unittest

class TestQuantizeFx(QuantizationTestCase):
    def _get_conv_linear_test_cases(self):
        ''' Returns a list of test cases, with format:
        is_dynamic, ModuleClass, module_constructor_inputs,
        inputs, quantized_node, weight_prepack_op
        '''
        class Conv(torch.nn.Module):
            def __init__(self, weight):
                super().__init__()
                self.weight = torch.nn.Parameter(weight)
                self.stride = (1, 1)
                self.padding = (0, 0)
                self.dilation = (1, 1)
                self.groups = 1

            def forward(self, x):
                return F.conv2d(x, self.weight, None, self.stride, self.padding, self.dilation, self.groups)

        conv_input = torch.rand(1, 3, 224, 224)
        conv_weight = torch.rand(3, 3, 3, 3)

        class Linear(torch.nn.Module):
            def __init__(self, weight):
                super().__init__()
                self.weight = torch.nn.Parameter(weight)

            def forward(self, x):
                return F.linear(x, self.weight)

        linear_input = torch.rand(8, 5)
        linear_weight = torch.rand(10, 5)

        class LinearModule(torch.nn.Module):
            def __init__(self):
                super().__init__()
                self.linear = torch.nn.Linear(5, 10)

            def forward(self, x):
                return self.linear(x)

        linear_module_input = torch.rand(8, 5)

        tests = [
            (False, Conv, (conv_weight,), (conv_input,),
             ns.call_function(torch.ops.quantized.conv2d),
             ns.call_function(torch.ops.quantized.conv2d_prepack)),
            (True, Linear, (linear_weight,), (linear_input,),
             ns.call_function(torch.ops.quantized.linear_dynamic),
             ns.call_function(torch.ops.quantized.linear_prepack)),
            (False, Linear, (linear_weight,), (linear_input,),
             ns.call_function(torch.ops.quantized.linear),
             ns.call_function(torch.ops.quantized.linear_prepack)),
            (True, LinearModule, (), (linear_module_input,),
             ns.call_module(nnqd.Linear),
             None),
            (False, LinearModule, (), (linear_module_input,),
             ns.call_module(nnq.Linear),
             None),
        ]
        return tests

    """
    Unit tests for functionalities
    """
    @skipIfNoFBGEMM
    def test_functional_no_debug(self):
        """ Test quantizing functional conv and linear
        """
        tests = self._get_conv_linear_test_cases()
        for (is_dynamic, ModuleClass, module_constructor_inputs,
             inputs, quantized_node, weight_prepack_node) in tests:
            quant_type = QuantType.DYNAMIC if is_dynamic else QuantType.STATIC
            node_occurrence = dict()
            if weight_prepack_node:
                node_occurrence[weight_prepack_node] = 0
            self.checkGraphModeFxOp(
                ModuleClass(*module_constructor_inputs),
                inputs, quant_type,
                expected_node=quantized_node,
                expected_node_occurrence=node_occurrence,
                debug=False)

    @skipIfNoFBGEMM
    def test_functional_debug(self):
        """ Test quantizing functional conv and linear with debug option
        """
        tests = self._get_conv_linear_test_cases()
        for (is_dynamic, ModuleClass, module_constructor_inputs,
             inputs, quantized_node, weight_prepack_node) in tests:
            quant_type = QuantType.DYNAMIC if is_dynamic else QuantType.STATIC
            node_occurrence = dict()
            if weight_prepack_node:
                node_occurrence[weight_prepack_node] = 1
            self.checkGraphModeFxOp(
                ModuleClass(*module_constructor_inputs),
                inputs, quant_type,
                expected_node=quantized_node,
                expected_node_occurrence=node_occurrence,
                debug=True)

    @skipIfNoFBGEMM
    def test_dynamic_quant_weight_observer(self):
        ''' Test that weight observer is run in convert step
        '''

        class M(torch.nn.Module):
            def __init__(self, weight):
                super().__init__()
                self.weight = torch.nn.Parameter(weight)

            def forward(self, x):
                return F.linear(x, self.weight)

        m = M(torch.rand(1, 1)).eval()
        original = symbolic_trace(m)
        qconfig = default_dynamic_qconfig
        qconfig_dict = {'': qconfig}
        quantized = quantize_dynamic_fx(original, qconfig_dict, debug=True)
        qparams = (quantized._scale_0, quantized._zero_point_0)
        weight_obs = qconfig.weight()
        weight_obs(quantized.weight)
        ref_qparams = weight_obs.calculate_qparams()
        self.assertEqual(qparams, ref_qparams)

    @skipIfNoFBGEMM
    def test_dynamic_quant_fp16(self):
        class Linear(torch.nn.Module):
            def __init__(self, weight):
                super().__init__()
                self.weight = torch.nn.Parameter(weight)

            def forward(self, x):
                return F.linear(x, self.weight)

        linear_input = torch.rand(8, 5)
        linear_weight = torch.rand(10, 5)

        class LinearModule(torch.nn.Module):
            def __init__(self):
                super().__init__()
                self.linear = torch.nn.Linear(5, 10)

            def forward(self, x):
                return self.linear(x)

        linear_module_input = torch.rand(8, 5)

        tests = [
            (Linear, (linear_weight,), (linear_input,),
             ns.call_function(torch.ops.quantized.linear_dynamic),
             ns.call_function(torch.ops.quantized.linear_prepack_fp16)),
            (LinearModule, (), (linear_module_input,),
             ns.call_module(nnqd.Linear),
             None),
        ]
        for (ModuleClass, module_constructor_inputs,
             inputs, quantized_node, weight_prepack_node) in tests:
            for debug in [True, False]:
                node_occurrence = dict()
                if weight_prepack_node:
                    if debug:
                        node_occurrence[weight_prepack_node] = 1
                    else:
                        node_occurrence[weight_prepack_node] = 0
                m = ModuleClass(*module_constructor_inputs).eval()
                m = symbolic_trace(m)
                qconfig_dict = {"": float16_dynamic_qconfig}
                m = quantize_dynamic_fx(m, qconfig_dict, debug=debug)
                self.checkGraphModuleNodes(m, expected_node_occurrence=node_occurrence)



    @unittest.skipIf(not TEST_MULTIGPU, "multi-GPU not supported")
    @unittest.skipIf(not TEST_CUDA, "CUDA unavailable")
    @override_qengines
    def test_qat_prepare_device_affinity(self):
        """
        Tests that FX QAT prepare pass respects device affinity
        """
        class Model(nn.Module):

            def __init__(self):
                super(Model, self).__init__()
                self.conv = nn.Conv2d(1, 1, 1)
                self.bn = nn.BatchNorm2d(1)
                self.relu = nn.ReLU()

            def forward(self, x):
                x = self.conv(x)
                x = self.bn(x)
                x = self.relu(x)
                return x

        model = Model()
        qengine = torch.backends.quantized.engine
        qconfig_dict = {'': torch.quantization.get_default_qat_qconfig(qengine)}
        device = torch.device('cuda:0')
        model.to(device)

        # symbolically trace
        model = symbolic_trace(model)

        # QAT prepare
        model = fuse_fx(model)
        model = prepare_fx(model, qconfig_dict)

        # ensure that running an input on CUDA works without any needed changes
        input = torch.randn(4, 1, 4, 4, device=device)
        model(input)

        # ensure all buffers and parameters are on the device we expect
        model_devices = {p.device for p in model.parameters()} | \
            {p.device for p in model.buffers()}
        self.assertEqual(len(model_devices), 1)
        model_device = next(iter(model_devices))
        self.assertEqual(model_device, device)

    @skipIfNoFBGEMM
    def test_inplace_option(self):
        class M(torch.nn.Module):
            def __init__(self):
                super().__init__()
                self.conv = torch.nn.Conv2d(3, 3, 3)

            def forward(self, x):
                return self.conv(x)

        model = symbolic_trace(M().eval())
        qconfig_dict = {'': default_qconfig}
        non_inplace_model = quantize_static_fx(
            model, qconfig_dict, test_only_eval_fn, [self.img_data_2d], inplace=False)
        inplace_model = model
        inplace_model = quantize_static_fx(
            inplace_model, qconfig_dict, test_only_eval_fn, [self.img_data_2d], inplace=True)
        non_inplace_res = non_inplace_model(self.img_data_2d[0][0])
        inplace_res = inplace_model(self.img_data_2d[0][0])
        self.assertEqual(non_inplace_res, inplace_res)

    @skipIfNoFBGEMM
    def test_dict_output(self):
        """ Make sure quantization runs for models with dictionary output
        """
        class M(torch.nn.Module):
            def __init__(self):
                super().__init__()
                self.conv = torch.nn.Conv2d(1, 1, 1)

            def forward(self, x):
                return {"output": self.conv(x["input"])}

        dict_input = {"input": torch.randn(1, 1, 1, 1)}
        m = symbolic_trace(M()).eval()
        qconfig_dict = {"": default_qconfig}
        m = prepare_static_fx(m, qconfig_dict)
        m(dict_input)
        m = convert_static_fx(m)
        m(dict_input)

    @skipIfNoFBGEMM
    def test_qconfig_none(self):
        class M(torch.nn.Module):
            def __init__(self):
                super(M, self).__init__()
                self.conv1 = nn.Conv2d(1, 1, 1)
                self.conv2 = nn.Conv2d(1, 1, 1)

            def forward(self, x):
                x = self.conv1(x)
                x = self.conv2(x)
                return x

        m = M().eval()
        m = symbolic_trace(m)
        qconfig_dict = {'': default_qconfig, 'conv2': None}
        m = prepare_static_fx(m, qconfig_dict)
        data = torch.randn(1, 1, 1, 1)
        m(data)
        m = convert_static_fx(m)
        m(data)
        # first conv is quantized, second conv is not quantized
        node_list = [
            ns.call_function(torch.quantize_per_tensor),
            ns.call_module(nnq.Conv2d),
            ns.call_method('dequantize'),
            ns.call_module(nn.Conv2d),
        ]
        self.checkGraphModuleNodes(m, expected_node_list=node_list)

    def test_remove_qconfig(self):
        class M(torch.nn.Module):
            def __init__(self):
                super().__init__()
                self.avg_pool = torch.nn.AvgPool2d(1)

            def forward(self, x):
                return self.avg_pool(x)

        m = M().eval()
        m = symbolic_trace(m)
        qconfig_dict = {'': default_qconfig}
        m = prepare_static_fx(m, qconfig_dict)
        data = torch.randn(1, 1, 1, 1)
        m(data)
        m = convert_static_fx(m)
        m(data)
        for name, module in m.named_modules():
            self.assertFalse(hasattr(module, 'qconfig'),
                             'qconfig is not removed for ' + name)

    @skipIfNoFBGEMM
    def test_qat_and_script(self):
        class TwoLayerLinear(nn.Module):
            def __init__(self):
                super(TwoLayerLinear, self).__init__()
                self.fc1 = nn.Linear(5, 5)
                self.fc2 = nn.Linear(5, 5)

            def forward(self, x):
                x = self.fc1(x)
                return self.fc2(x)

        class Model(nn.Module):
            def __init__(self):
                super(Model, self).__init__()
                self.subm = TwoLayerLinear()
                self.fc = nn.Linear(5, 5)

            def forward(self, x):
                x = self.subm(x)
                x = self.fc(x)
                return x

        model = Model()
        qengine = torch.backends.quantized.engine
        qconfig_dict = {'': torch.quantization.get_default_qat_qconfig(qengine)}

        # symbolically trace
        model = symbolic_trace(model)
        model = prepare_qat_fx(model, qconfig_dict)

        # ensure scripting works
        scripted = torch.jit.script(model)
        # run one round to make sure model runs
        x = torch.randn(5, 5)
        scripted(x)
        FileCheck().check_count('FakeQuantize = prim::GetAttr[name="', 4, exactly=True) \
                   .run(scripted.graph)

<<<<<<< HEAD
    @skipIfNoFBGEMM
    def test_custom_module_class(self):
        class CustomModule(torch.nn.Module):
            def __init__(self):
                super().__init__()
                self.conv = torch.nn.Conv2d(1, 1, 1)

            def forward(self, x):
                return self.conv(x)

        class ObservedCustomModule(torch.nn.Module):
            def __init__(self, conv):
                super().__init__()
                self.conv = conv

            def forward(self, x):
                return self.conv(x)

            @classmethod
            def from_float(cls, float_module):
                assert hasattr(float_module, 'qconfig')
                observed = cls(float_module.conv)
                observed.qconfig = float_module.qconfig
                return observed

        class QuantizedCustomModule(torch.nn.Module):
            def __init__(self, conv):
                super().__init__()
                self.conv = conv

            def forward(self, x):
                return self.conv(x)

            @classmethod
            def from_observed(cls, observed_module):
                assert hasattr(observed_module, 'qconfig')
                assert hasattr(observed_module, 'activation_post_process')
                observed_module.conv.activation_post_process = \
                    observed_module.activation_post_process
                quantized = cls(nnq.Conv2d.from_float(observed_module.conv))
                return quantized

        register_observed_custom_module_mapping(CustomModule, ObservedCustomModule)
        register_quantized_custom_module_mapping(CustomModule, QuantizedCustomModule)

        class M(torch.nn.Module):
            def __init__(self):
                super().__init__()
                self.conv = torch.nn.Conv2d(1, 1, 1)
                self.custom = CustomModule()

            def forward(self, x):
                x = self.conv(x)
                x = self.custom(x)
                return x

        class RefM(torch.nn.Module):
            def __init__(self):
                super().__init__()
                self.conv1 = torch.nn.Conv2d(1, 1, 1)
                self.conv2 = torch.nn.Conv2d(1, 1, 1)

            def forward(self, x):
                x = self.conv1(x)
                x = self.conv2(x)
                return x

        data = torch.randn(1, 1, 1, 1)
        # instantiate M and RefM and align the parameters
        original_m = M()
        original_ref_m = RefM()
        original_ref_m.conv1.weight = torch.nn.Parameter(original_m.conv.weight.detach())
        original_ref_m.conv1.bias = torch.nn.Parameter(original_m.conv.bias.detach())
        original_ref_m.conv2.weight = torch.nn.Parameter(original_m.custom.conv.weight.detach())
        original_ref_m.conv2.bias = torch.nn.Parameter(original_m.custom.conv.bias.detach())

        from torch.fx.symbolic_trace import Tracer

        # define a custom tracer to not trace through the custom module

        class CustomTracer(Tracer):
            def is_leaf_module(self, m):
                return (m.__module__.startswith('torch.nn') and
                        not isinstance(m, torch.nn.Sequential)) or \
                    isinstance(m, CustomModule)

        m = CustomTracer().trace(original_m).eval()
        qconfig_dict = {'': default_qconfig}
        # check prepared model
        m = prepare_static_fx(m, qconfig_dict)
        # calibration
        m(data)
        # all activation observers are inserted in the top level module
        count_check = {
            ns.call_module(torch.quantization.MinMaxObserver): 3
        }
        self.checkGraphModuleNodes(m, expected_node_occurrence=count_check)

        # check converted/quantized model
        m = convert_static_fx(m)
        count_check = {
            ns.call_function(torch.quantize_per_tensor) : 1,
            ns.call_module(nnq.Conv2d) : 1,
            ns.call_method('dequantize') : 1,
        }
        self.checkGraphModuleNodes(m, expected_node_occurrence=count_check)
        res = m(data)

        # quantize the reference model
        ref_m = symbolic_trace(original_ref_m).eval()
        ref_m = prepare_fx(ref_m, qconfig_dict)
        ref_m(data)
        ref_m = convert_fx(ref_m)
        ref_res = ref_m(data)
        self.assertEqual(res, ref_res)
=======
        # disable fake_quant and observer
        for epoch in range(3):
            if epoch == 1:
                scripted.apply(torch.quantization.disable_observer)
            if epoch == 2:
                scripted.apply(torch.quantization.disable_fake_quant)

        # ensure the fake_quant and observer have been disabled.
        matches = ['.fake_quant_enabled', '.observer_enabled']
        for key, v in scripted.state_dict().items():
            if any(x in key for x in matches):
                self.assertEqual(v, torch.tensor([0], dtype=torch.uint8))

        # enable them back
        scripted.apply(torch.quantization.enable_fake_quant)
        scripted.apply(torch.quantization.enable_observer)
        for key, v in scripted.state_dict().items():
            if any(x in key for x in matches):
                self.assertEqual(v, torch.tensor([1], dtype=torch.uint8))

    @skipIfNoFBGEMM
    def test_save_observer_state_dict(self):
        class TwoLayerLinear(nn.Module):
            def __init__(self):
                super(TwoLayerLinear, self).__init__()
                self.fc1 = nn.Linear(5, 5)
                self.fc2 = nn.Linear(5, 5)

            def forward(self, x):
                x = self.fc1(x)
                return self.fc2(x)

        class Model(nn.Module):
            def __init__(self):
                super(Model, self).__init__()
                self.subm = TwoLayerLinear()
                self.fc = nn.Linear(5, 5)

            def forward(self, x):
                x = self.subm(x)
                x = self.fc(x)
                return x

        model = Model().eval()
        qconfig_dict = {'': torch.quantization.get_default_qconfig('fbgemm')}

        # symbolically trace
        model = symbolic_trace(model)
        model = prepare_static_fx(model, qconfig_dict)

        # run it through input
        x = torch.randn(5, 5)
        model(x)

        quant = convert_static_fx(model)

        # save state_dict of model
        import io
        b = io.BytesIO()
        torch.save(model.state_dict(), b)
        b.seek(0)

        # Load the stats into new model
        model_2 = Model().eval()
        model_2 = symbolic_trace(model_2)
        model_2 = prepare_static_fx(model_2, qconfig_dict)

        loaded_dict = torch.load(b)
        model_2.load_state_dict(loaded_dict)

        quant_2 = convert_static_fx(model_2)

        # Verify that loaded state dict produces same results.
        self.assertEqual(quant(x), quant_2(x))
>>>>>>> 81bb19c9

class TestQuantizeFxOps(QuantizationTestCase):
    """Unit tests for individual ops
    """
    @skipIfNoFBGEMM
    def test_linear(self):
        class ModuleLinear(torch.nn.Module):
            def __init__(self, has_relu=False, f_relu=False):
                super(ModuleLinear, self).__init__()
                self.linear = torch.nn.Linear(30, 4).float()
                if has_relu:
                    if f_relu:
                        self.relu = F.relu
                    else:
                        self.relu = torch.nn.ReLU()
                else:
                    self.relu = torch.nn.Identity()

            def forward(self, x):
                return self.relu(self.linear(x))

        class FuncLinear(torch.nn.Module):
            def __init__(self, has_relu=False, f_relu=False):
                super(FuncLinear, self).__init__()
                self.w = torch.randn(4, 30)
                self.b = torch.randn(4)
                if has_relu:
                    if f_relu:
                        self.relu = F.relu
                    else:
                        self.relu = torch.nn.ReLU()
                else:
                    self.relu = torch.nn.Identity()

            def forward(self, x):
                return self.relu(F.linear(x, self.w, self.b))

        data = (torch.rand((1, 30), dtype=torch.float),)
        options = itertools.product(
            [(ModuleLinear(has_relu=False), True)],
            # TODO: enable after raw `tensor` is supported in fx
            # (FuncLinear(has_relu=False), False)],
            self.all_quant_types)
        quantized_nodes = {
            # is_module
            True: {
                # quant_type:
                QuantType.DYNAMIC: ns.call_module(nnqd.Linear),
                QuantType.STATIC: ns.call_module(nnq.Linear),
                # note that we are checking the final result
                QuantType.QAT: ns.call_module(nnq.Linear),
            },
            False: {
                # quant_type:
                QuantType.DYNAMIC: ns.call_function(torch.ops.quantized.linear_dynamic),
                QuantType.STATIC: ns.call_function(torch.ops.quantized.linear),
                QuantType.QAT: ns.call_function(torch.ops.quantized.linear),
            }
        }
        for (model, is_module), quant_type in options:
            self.checkGraphModeFxOp(
                model, data, quant_type, quantized_nodes[is_module][quant_type])

        for f_relu, quant_type in itertools.product([True, False], [QuantType.STATIC, QuantType.QAT]):
            for model, quantized_node in [
                    (ModuleLinear(has_relu=True, f_relu=f_relu), ns.call_module(nniq.LinearReLU))]:
                # TODO: support functional linear + relu fusion
                # (FuncLinear(has_relu=True, f_relu=f_relu), ns.call_function(torch.ops.quantized.linear_relu))]:
                self.checkGraphModeFxOp(model, data, quant_type, quantized_node)

    @skipIfNoFBGEMM
    def test_quantized_conv(self):
        conv_module = {1 : torch.nn.Conv1d, 2 : torch.nn.Conv2d, 3 : torch.nn.Conv3d}

        class Conv(torch.nn.Module):
            def __init__(self, dim):
                super(Conv, self).__init__()
                self.conv = conv_module[dim](3, 3, 3).float()

            def forward(self, x):
                return self.conv(x)

        options = itertools.product([1, 2, 3], self.static_quant_types)
        quantized_nodes = {
            # dim
            1: ns.call_module(nnq.Conv1d),
            2: ns.call_module(nnq.Conv2d),
            3: ns.call_module(nnq.Conv3d),
        }
        for dim, quant_type in options:
            model = self.checkGraphModeFxOp(
                Conv(dim), self.img_data_dict[dim], quant_type,
                quantized_nodes[dim])

    @skipIfNoFBGEMM
    def test_quantized_conv_relu(self):
        """tests for conv1d_relu/conv2d_relu/conv3d_relu"""
        conv_module = {1 : torch.nn.Conv1d, 2 : torch.nn.Conv2d, 3 : torch.nn.Conv3d}

        class ConvNdRelu(torch.nn.Module):
            def __init__(self, dim, inplace):
                super(ConvNdRelu, self).__init__()
                self.conv = conv_module[dim](3, 3, 3).float()
                self.relu = torch.nn.ReLU(inplace)

            def forward(self, x):
                return self.relu(self.conv(x))

        class ConvNdFunctionalRelu(torch.nn.Module):
            def __init__(self, dim):
                super(ConvNdFunctionalRelu, self).__init__()
                self.conv = conv_module[dim](3, 3, 3).float()

            def forward(self, x):
                return F.relu(self.conv(x))

        class ConvNdInplaceFunctionalRelu(torch.nn.Module):
            def __init__(self, dim):
                super(ConvNdInplaceFunctionalRelu, self).__init__()
                self.conv = conv_module[dim](3, 3, 3).float()

            def forward(self, x):
                return F.relu(self.conv(x), True)

        options = itertools.product([1, 2, 3], self.static_quant_types)
        quantized_nodes = {
            # dim
            1: ns.call_module(nniq.ConvReLU1d),
            2: ns.call_module(nniq.ConvReLU2d),
            3: ns.call_module(nniq.ConvReLU3d),
        }
        for dim, quant_type in options:
            for m in [ConvNdRelu(dim, True),
                      ConvNdRelu(dim, False),
                      ConvNdFunctionalRelu(dim),
                      ConvNdInplaceFunctionalRelu(dim)]:
                self.checkGraphModeFxOp(
                    m, self.img_data_dict[dim], quant_type,
                    quantized_nodes[dim])


    def _test_quantized_binary_op_impl(self, binary_op, ibinary_op, quantized_op):
        class Op(torch.nn.Module):
            def __init__(self, is_inplace, is_scalar):
                super(Op, self).__init__()
                self.conv1 = torch.nn.Conv2d(1, 1, 1).float()
                self.conv2 = torch.nn.Conv2d(1, 1, 1).float()
                self.is_scalar = is_scalar
                self.op = ibinary_op if is_inplace else binary_op

            def forward(self, x, y):
                x = self.conv1(x)
                y = 3 if self.is_scalar else self.conv2(y)
                x = self.op(x, y)
                return x

        # TODO: decide whether we want to quantize or not
        # in this case
        # class NonQuantizedOp(torch.nn.Module):
        #     def __init__(self, is_inplace, is_scalar):
        #         super(NonQuantizedOp, self).__init__()
        #         self.is_scalar = is_scalar
        #         self.op = ibinary_op if is_inplace else binary_op

        #     def forward(self, x, y):
        #         y = 3 if self.is_scalar else y
        #         x = self.op(x, y)
        #         return x

        data = (torch.randn(1, 1, 1, 1, dtype=torch.float),
                torch.randn(1, 1, 1, 1, dtype=torch.float))
        quantized_node = ns.call_function(quantized_op)
        options = itertools.product([True, False], [True, False])
        quant_type = QuantType.STATIC
        for is_inplace, is_scalar in options:
            self.checkGraphModeFxOp(
                Op(is_inplace, is_scalar), data, quant_type, quantized_node)

    def _test_quantized_binary_op_relu_impl(self, binary_op, ibinary_op, quantized_op):
        class OpRelu(torch.nn.Module):
            def __init__(self, is_inplace, is_functional_relu,
                         is_scalar):
                super(OpRelu, self).__init__()
                self.conv1 = torch.nn.Conv2d(1, 1, 1).float()
                self.conv2 = torch.nn.Conv2d(1, 1, 1).float()
                self.op = ibinary_op if is_inplace else binary_op
                self.is_functional_relu = is_functional_relu
                self.is_scalar = is_scalar
                self.relu = F.relu if self.is_functional_relu \
                    else torch.nn.ReLU()

            def forward(self, x, y):
                x = self.conv1(x)
                y = 3 if self.is_scalar else self.conv2(y)
                x = self.op(x, y)
                x = self.relu(x)
                return x

        data = (torch.rand((1, 1, 1, 1), dtype=torch.float),
                torch.rand((1, 1, 1, 1), dtype=torch.float))
        quant_type = QuantType.STATIC
        quantized_node = ns.call_function(quantized_op)
        options = itertools.product(
            [True, False], [True, False], [True, False])
        for is_inplace_op, is_functional_relu, is_scalar in options:
            self.checkGraphModeFxOp(
                OpRelu(is_inplace_op, is_functional_relu, is_scalar),
                data, quant_type, quantized_node)

    @skipIfNoFBGEMM
    def test_quantized_add(self):
        self._test_quantized_binary_op_impl(
            operator.add, operator.iadd, torch.ops.quantized.add)

    @skipIfNoFBGEMM
    def test_quantized_mul(self):
        self._test_quantized_binary_op_impl(
            operator.mul, operator.imul, torch.ops.quantized.mul)

    @skipIfNoFBGEMM
    def test_quantized_add_relu(self):
        self._test_quantized_binary_op_relu_impl(
            operator.add, operator.iadd, torch.ops.quantized.add_relu)

    @skipIfNoFBGEMM
    def test_quantized_mul_relu(self):
        self._test_quantized_binary_op_relu_impl(
            operator.mul, operator.imul, torch.ops.quantized.mul_relu)

    @skipIfNoFBGEMM
    def test_quantized_cat(self):
        """ quantization of the output of cat will be depend on the
        input of cat. we only quantize the output of cat when its inputs are quantized.
        """
        class QuantizedCat(torch.nn.Module):
            def __init__(self):
                super(QuantizedCat, self).__init__()
                self.conv1 = torch.nn.Conv2d(2, 2, 2).float()
                self.conv2 = torch.nn.Conv2d(2, 2, 2).float()

            def forward(self, x, y):
                x = self.conv1(x)
                y = self.conv2(y)
                return torch.cat([x, y], 1)

        # TODO: decide whether to quantize in this case
        # class NonQuantizedCat(torch.nn.Module):
        #     def __init__(self):
        #         super(NonQuantizedCat, self).__init__()

        #     def forward(self, x, y):
        #         return torch.cat([x, y], 1)

        data = (torch.randn(1, 2, 5, 5, dtype=torch.float),
                torch.randn(1, 2, 5, 5, dtype=torch.float))
        quantized_node = ns.call_function(torch.ops.quantized.cat)
        for quant_type in self.static_quant_types:
            self.checkGraphModeFxOp(QuantizedCat(), data, quant_type, quantized_node)


    @skipIfNoFBGEMM
    def test_qbatch_norm(self):
        bn_module = {
            # TODO: quantized batchnorm 1d module is missing
            # 1 : torch.nn.BatchNorm1d,
            2 : torch.nn.BatchNorm2d,
            3 : torch.nn.BatchNorm3d,
        }

        class M(torch.nn.Module):
            def __init__(self, dim):
                super(M, self).__init__()
                self.bn = bn_module[dim](3).to(torch.float)

            def forward(self, x):
                return self.bn(x)

        options = itertools.product(self.static_quant_types, [2, 3])
        quantized_nodes = {
            # 1: ns.call_module(nnq.BatchNorm1d),
            2: ns.call_module(nnq.BatchNorm2d),
            3: ns.call_module(nnq.BatchNorm3d),
        }
        for quant_type, dim in options:
            model = self.checkGraphModeFxOp(
                M(dim), self.img_data_dict[dim], quant_type, quantized_nodes[dim])

    @skipIfNoFBGEMM
    def test_qbatch_norm_relu(self):
        bn_module = {2 : torch.nn.BatchNorm2d, 3 : torch.nn.BatchNorm3d}

        class BNRelu(torch.nn.Module):
            def __init__(self, dim, inplace):
                super(BNRelu, self).__init__()
                self.bn = bn_module[dim](3).to(torch.float)
                self.relu = torch.nn.ReLU(inplace=inplace)

            def forward(self, x):
                return self.relu(self.bn(x))

        class BNFuncRelu(torch.nn.Module):
            def __init__(self, dim):
                super(BNFuncRelu, self).__init__()
                self.bn = bn_module[dim](3).to(torch.float)

            def forward(self, x):
                return F.relu(self.bn(x), False)

        class BNFuncInplaceRelu(torch.nn.Module):
            def __init__(self, dim):
                super(BNFuncInplaceRelu, self).__init__()
                self.bn = bn_module[dim](3).to(torch.float)

            def forward(self, x):
                return F.relu(self.bn(x), True)

        options = itertools.product(self.static_quant_types, [2, 3])
        quantized_nodes = {
            2: ns.call_module(nniq.BNReLU2d),
            3: ns.call_module(nniq.BNReLU3d),
        }
        for quant_type, dim in options:
            for instance in [BNRelu(dim, True), BNRelu(dim, False),
                             BNFuncRelu(dim), BNFuncInplaceRelu(dim)]:
                self.checkGraphModeFxOp(
                    instance, self.img_data_dict[dim], quant_type,
                    quantized_nodes[dim])

    def _test_activation_impl(
            self, float_module, float_op, quantized_module, quantized_op):
        ''' Test for activation op(with inplace options), float_op can be
        torch op or functional op
        '''
        class M(torch.nn.Module):
            def __init__(self, is_module, inplace):
                super(M, self).__init__()
                self.is_module = is_module
                self.inplace = inplace
                if self.is_module:
                    self.op = float_module(self.inplace)
                else:
                    self.op = float_op

            def forward(self, input):
                if self.is_module:
                    return self.op(input)
                else:
                    return self.op(input, self.inplace)

        options = itertools.product([True, False], [True, False], self.static_quant_types)
        quantized_nodes = {
            # is_module
            True: ns.call_module(quantized_module),
            False: ns.call_function(quantized_op),
        }

        for is_module, is_inplace, quant_type in options:
            self.checkGraphModeFxOp(
                M(is_module, is_inplace), self.img_data_2d,
                quant_type, quantized_nodes[is_module])

    def test_hardswish(self):
        self._test_activation_impl(nn.Hardswish, F.hardswish, nnq.Hardswish, torch.ops.quantized.hardswish)

    def test_elu(self):
        self._test_activation_impl(nn.ELU, F.elu, nnq.ELU, torch.ops.quantized.elu)

    def _test_norm_impl(
            self, float_module, float_op, op_args, data, quantized_module, quantized_op,
            skip_op_arg_for_functional=False):
        ''' Test for normalization op, float_op can be torch op or functional op,
        op_args is a list of positional argument for the module/op
        '''
        class M(torch.nn.Module):
            def __init__(self, is_module):
                super(M, self).__init__()
                self.is_module = is_module
                if self.is_module:
                    self.op = float_module(*op_args)
                else:
                    self.op = float_op

            def forward(self, input):
                if self.is_module:
                    return self.op(input)
                else:
                    args = [input]
                    if not skip_op_arg_for_functional:
                        args += op_args
                    return self.op(*args)

        options = itertools.product([True, False], self.static_quant_types)
        quantized_nodes = {
            # is_module
            True: ns.call_module(quantized_module),
            False: ns.call_function(quantized_op),
        }

        for is_module, quant_type in options:
            self.checkGraphModeFxOp(
                M(is_module), data, quant_type, quantized_nodes[is_module])

    def test_layer_norm(self):
        data = (torch.rand((1, 2, 5, 5), dtype=torch.float),)
        self._test_norm_impl(
            nn.LayerNorm, F.layer_norm, [[2, 5, 5]], data, nnq.LayerNorm, torch.ops.quantized.layer_norm)

    def test_instance_norm(self):
        data_1d = (torch.rand((1, 4, 5), dtype=torch.float),)
        data_2d = (torch.rand((1, 4, 5, 1), dtype=torch.float),)
        data_3d = (torch.rand((1, 4, 5, 1, 1), dtype=torch.float),)
        data_dict = {1 : data_1d, 2 : data_2d, 3 : data_3d}
        instance_norm_modules = {1 : nn.InstanceNorm1d,
                                 2 : nn.InstanceNorm2d,
                                 3 : nn.InstanceNorm3d}
        quantized_instance_norm_modules = {
            1 : nnq.InstanceNorm1d,
            2 : nnq.InstanceNorm2d,
            3 : nnq.InstanceNorm3d
        }
        for dim in [1, 2, 3]:
            data = data_dict[dim]
            module = instance_norm_modules[dim]
            quantized_module = quantized_instance_norm_modules[dim]
            self._test_norm_impl(
                module, F.instance_norm, [4], data,
                quantized_module, torch.ops.quantized.instance_norm,
                skip_op_arg_for_functional=True)

    @skipIfNoFBGEMM
    def test_clamp(self):
        class M(torch.nn.Module):
            def __init__(self):
                super(M, self).__init__()
                self.conv = torch.nn.Conv2d(2, 2, 2).float()
                self.relu6 = torch.nn.ReLU6()
                self.relu6_ = torch.nn.ReLU6(True)
                self.hardtanh = torch.nn.Hardtanh()
                self.hardtanh_ = torch.nn.Hardtanh(inplace=True)

            def forward(self, x):
                x = self.conv(x)
                x = self.relu6(x)
                self.relu6_(x)
                x = F.relu6(x)
                x = torch.clamp(x, -3, 3)
                x = x.clamp(-2.5, 2.5)
                # x = x.clamp_(-2, 2)  # Enable when quantized `clamp_` is ready
                x = self.hardtanh(x)
                self.hardtanh_(x)
                x = F.hardtanh(x)
                F.hardtanh_(x)
                return x

        data = (torch.rand((1, 2, 5, 5), dtype=torch.float),)
        # list of node that should occur in order
        node_list = [
            ns.call_function(torch.quantize_per_tensor),
            ns.call_module(nnq.Conv2d),
            ns.call_function(F.hardtanh_),
            ns.call_method('dequantize')
        ]
        for quant_type in self.static_quant_types:
            m = self.checkGraphModeFxOp(
                M(), data, quant_type, expected_node_list=node_list)

    @skipIfNoFBGEMM
    def test_general_shape_ops(self):
        """ A test that checks dequantize will be swapped for
        all supported general shape ops like aten::flatten
        without actually checking for execution of these ops
        """
        class M(torch.nn.Module):
            def __init__(self):
                super(M, self).__init__()
                self.maxpool1d = torch.nn.MaxPool1d(kernel_size=3)
                self.maxpool2d = torch.nn.MaxPool2d(kernel_size=3)
                self.maxpool3d = torch.nn.MaxPool3d(kernel_size=3)
                self.dropout = torch.nn.Dropout()
                self.conv1 = torch.nn.Conv2d(3, 3, 3)
                self.conv2 = torch.nn.Conv2d(3, 3, 3)
                self.relu = torch.nn.ReLU()

            def forward(self, x):
                x = self.conv1(x)
                # add_scalar
                x = x + 3
                # mul_scalar
                x = x * 3
                # add_scalar_out
                x += 3
                # mul_scalar_out
                x *= 3
                # add_scalar_relu
                x = x + 3
                x = F.relu(x)
                # add_scalar_relu_out
                x += 3
                x = F.relu(x)
                # mul_scalar_relu
                x = x * 3
                x = F.relu(x)
                # mul_scalar_relu_out
                x *= 3
                x = F.relu(x)
                x = self.maxpool1d(x)
                x = self.maxpool2d(x)
                x = self.maxpool3d(x)
                x = torch.flatten(x)
                x = torch.max(x)
                x = torch.min(x)
                x = x.reshape([-1])
                x = x.resize_(1, 1, x.numel())
                x = x.view(-1)
                # prim::ListConstruct
                xs = [x, x]
                # prim::ListUnpack
                x, y = xs
                # prim::TupleConstruct
                xs = (x, x)
                # prim::TupleUnpack
                x, y = xs
                x = x.transpose(1, 2)
                x = x.contiguous()
                x, y = torch.chunk(x, 2)
                x = F.dropout(x)
                x = self.dropout(x)
                x, _ = torch.sort(x)
                x = x.permute(0, 2, 3, 1)
                x = x.repeat_interleave(3, 1)
                x = torch.repeat_interleave(x, 3, 1)
                x = self.relu(x)
                x = F.relu(x)
                x = F.relu(x, inplace=True)
                x = x.relu()
                x.relu_()
                x = x.squeeze(0)
                x.squeeze_(0)
                x = torch.squeeze(x, 0)
                x = x.unsqueeze(0)
                x.unsqueeze_(0)
                x = torch.unsqueeze(x, 0)
                x = x.detach()
                x.detach_()
                x = x.repeat(4, 2)
                y = []
                y.append(x)
                z = torch.stack(y, 0)
                z = [z, z]
                x, _ = z
                x = self.conv2(x)
                return x

        data = torch.rand(1, 3, 10, 10)
        # This model is not executable since we just put all ops
        # in the same forward
        m = M()
        original = symbolic_trace(m)
        # nothing to fuse so skipping the fuse step
        qconfig_dict = {'': default_qconfig}
        prepared = prepare_fx(original, qconfig_dict)
        # not runnable
        quantized = convert_fx(prepared)

        # This checks that the dequantize from the output of first conv
        # is being propagated to the end, so that we don't insert extra
        # observers and also successfully fused two quantized::conv2d
        # patterns
        # one quantize_per_tensor for input
        # check exact counts of quantize and dequantize
        count_check = {
            ns.call_function(torch.quantize_per_tensor) : 1,
            ns.call_method('dequantize') : 1
        }
        order_check = [
            ns.call_function(torch.quantize_per_tensor),
            ns.call_module(nnq.Conv2d),
            ns.call_module(nnq.Conv2d),
            ns.call_method('dequantize'),
        ]
        self.checkGraphModuleNodes(
            quantized,
            expected_node_occurrence=count_check,
            expected_node_list=order_check)

    @skipIfNoFBGEMM
    def test_general_value_ops(self):
        """ A test that checks correct patterns are produced for
        all supported general value ops like aten::avg_pool2d \
        without actually checking for execution of these ops
        """
        class M(torch.nn.Module):
            def __init__(self):
                super(M, self).__init__()
                self.conv = torch.nn.Conv2d(3, 3, 3)
                self.avg_pool1d = torch.nn.AvgPool1d(3)
                self.avg_pool2d = torch.nn.AvgPool2d(3)
                self.avg_pool3d = torch.nn.AvgPool3d(3)
                self.adaptive_avg_pool1d = torch.nn.AdaptiveAvgPool1d((1))
                self.adaptive_avg_pool2d = torch.nn.AdaptiveAvgPool2d((1, 1))
                self.adaptive_avg_pool3d = torch.nn.AdaptiveAvgPool3d((1, 1, 1))
                self.leaky_relu = torch.nn.LeakyReLU()
                self.hardsigmoid = torch.nn.Hardsigmoid()
                self.sigmoid = torch.nn.Sigmoid()
                self.tanh = torch.nn.Tanh()

            def forward(self, x):
                x = self.conv(x)
                x = self.avg_pool1d(x)
                x = self.avg_pool2d(x)
                x = self.avg_pool3d(x)
                x = self.adaptive_avg_pool1d(x)
                x = self.adaptive_avg_pool2d(x)
                x = self.adaptive_avg_pool3d(x)
                x = F.avg_pool1d(x, 3)
                x = F.avg_pool2d(x, 3)
                x = F.avg_pool3d(x, 3)
                x = F.adaptive_avg_pool1d(x, (1))
                x = F.adaptive_avg_pool2d(x, (1, 1))
                x = F.adaptive_avg_pool3d(x, (1, 1, 1))
                x = torch.mean(x)
                x = torch.mean(x, [2, 3], False)
                x = x.mean()
                x = x.mean([2, 3], True)
                x = F.interpolate(x, 4, mode='nearest')
                x = F.interpolate(x, 4, mode='linear')
                x = self.leaky_relu(x)
                x = F.leaky_relu(x)
                x = F.leaky_relu(x, inplace=True)
                x = x.leaky_relu()
                x.leaky_relu_()
                x = self.hardsigmoid(x)
                x = F.hardsigmoid(x)
                x = F.hardsigmoid(x, inplace=True)
                x = x.hardsigmoid()
                x.hardsigmoid_()
                x = self.sigmoid(x)
                x = torch.sigmoid(x)
                # F.sigmoid is deprecated
                x = x.sigmoid()
                x.sigmoid_()
                x = self.tanh(x)
                # F.tanh is deprecated
                x = torch.tanh(x)
                x = x.tanh()
                x.tanh_()
                x = self.conv(x)
                return x

        # This model is not executable since we just put all ops
        # in the same forward
        m = M()
        original = symbolic_trace(m)
        # nothing to fuse so skipping the fuse step
        qconfig_dict = {'': default_qconfig}
        prepared = prepare_fx(original, qconfig_dict)
        # not runnable
        quantized = convert_fx(prepared)

        # This checks that the dequantize from the output of first conv
        # is being propagated to the end, so that we don't insert extra
        # observers
        # check exact counts of quantize and dequantize
        count_check = {
            ns.call_function(torch.quantize_per_tensor) : 1,
            ns.call_method('dequantize') : 1
        }
        order_check = [
            ns.call_function(torch.quantize_per_tensor),
            ns.call_module(nnq.Conv2d),
            ns.call_module(nnq.Conv2d),
            ns.call_method('dequantize'),
        ]
        self.checkGraphModuleNodes(
            quantized,
            expected_node_occurrence=count_check,
            expected_node_list=order_check)

class TestQuantizeFxModels(QuantizationTestCase):
    def _test_model_impl(
            self, mode, name, model, eager_quantizable_model,
            check_with_eager=True,
            diff_of_quant=None,
            diff_from_eager=None):
        if diff_of_quant is None or diff_from_eager is None:
            diff_of_quant = {}
            diff_from_eager = {}

        if mode not in diff_of_quant or mode not in diff_from_eager:
            diff_of_quant[mode] = {}
            diff_from_eager[mode] = {}

        input_tensor = torch.rand(1, 3, 224, 224)
        input_tensor_inception = torch.rand(1, 3, 299, 299)
        output_value = torch.randint(0, 1, (1,))

        # print('quantizing:', name, ' mode:', mode)
        if name == 'inception_v3':
            input_value = input_tensor_inception
        else:
            input_value = input_tensor

        qconfig = default_qconfig if mode == 'static' else default_qat_qconfig
        qconfig_dict = {'': qconfig}
        graph_module = symbolic_trace(model)
        # print('graph module:', graph_module.src)
        script = torch.jit.script(graph_module)

        # make sure graph module and script module are both runanble
        original_out = graph_module(input_value)
        is_not_tuple_out = not isinstance(original_out, tuple)
        script_out = script(input_value)
        self.assertEqual(
            (original_out - script_out).abs().max(), 0,
            'Reslut of original graph module and script module does not match')

        # set to train just before quantization
        if mode != 'static':
            model.train()

        graph_module = fuse_fx(graph_module)
        prepared = prepare_fx(graph_module, qconfig_dict)

        if mode == 'ddp':
            mp.spawn(run_ddp,
                     args=(world_size, prepared),
                     nprocs=world_size,
                     join=True)
        elif mode == 'qat':
            assert prepared.training, 'prepared must be in training mode for qat'
            optimizer = torch.optim.SGD(prepared.parameters(), lr=0.0001)
            criterion = nn.CrossEntropyLoss()
            train_one_epoch(prepared, criterion, optimizer, [(input_value, output_value)], torch.device('cpu'), 1)
        else:
            for i in range(10):
                prepared(input_value)

        # print('after observation root:', prepared.root)

        qgraph = convert_fx(prepared)
        # print('after quantization root:', qgraph.root)
        # print('after quantization code:', qgraph.src)
        qgraph.eval()
        qgraph_script = torch.jit.script(qgraph)
        # print('quantized and scripted:', qgraph_script.graph)

        qgraph_out = qgraph(input_value)
        qgraph_script = qgraph_script(input_value)

        if is_not_tuple_out:
            diff_of_quant[mode][name] = (original_out - qgraph_out).abs().max()
            assert torch.allclose(qgraph_out, qgraph_script), 'graph, scripted graph'
        else:
            print('tuple output')

        if eager_quantizable_model is not None:
            # comparing to eager mode quantization
            qeager = eager_quantizable_model
            ref_out = qeager(input_value)
            qeager.qconfig = qconfig
            if mode == 'static':
                qeager.fuse_model()
                prepare(qeager, inplace=True)
            else:
                qeager.train()
                qeager.fuse_model()
                prepare_qat(qeager, inplace=True)

            # calibration
            if mode == 'ddp':
                mp.spawn(run_ddp,
                         args=(world_size, qeager),
                         nprocs=world_size,
                         join=True)
            elif mode == 'qat':
                assert qeager.training, 'qeager should be in training mode for qat'
                optimizer = torch.optim.SGD(qeager.parameters(), lr=0.0001)
                train_one_epoch(qeager, criterion, optimizer, [(input_value, output_value)], torch.device('cpu'), 1)
            else:
                for i in range(10):
                    qeager(input_value)

            # print('ref after observation:', qeager)

            convert(qeager, inplace=True)
            qeager.eval()

            # print('ref after quantization:', qeager)
            qeager_out = qeager(input_value)
            qeager_script = torch.jit.script(qeager)
            qscript_out = qeager_script(input_value)
            if is_not_tuple_out:
                diff_from_eager[mode][name] = (qeager_out - qgraph_out).abs().max()
                if check_with_eager:
                    self.assertEqual(diff_from_eager[mode][name], 0,
                                     'Result of graph mode quantization and ' +
                                     'eager mode quantization on model: ' + name +
                                     ' should match. Mode: ' + mode +
                                     ' diff:' + str(diff_from_eager[mode][name]))

    @skip_if_no_torchvision
    @skipIfNoFBGEMM
    @unittest.skip("skip for now since tbb failed")
    def test_torchvision(self):
        from torchvision import models
        from torchvision.models import quantization as quantized_models

        def get_available_classification_models(models):
            return [k for k, v in models.__dict__.items() if callable(v) and k[0].lower() == k[0] and k[0] != "_"]

        model_list = get_available_classification_models(models)
        quantized_model_list = get_available_classification_models(quantized_models)

        no_pretrained_model = set(['shufflenet_v2_x0_5', 'shufflenet_v2_x1_5', 'shufflenet_v2_x2_0'])
        quantized_model_list = set(quantized_model_list) - no_pretrained_model
        # test eager and graph consistency
        model_list = quantized_model_list
        # slice need to be fixed in symbolic tracing(https://github.com/pytorch/pytorch/issues/43511)
        model_list = set(model_list) - {'googlenet', 'inception_v3'}
        # getattr should not be used as node name(https://github.com/pytorch/pytorch/issues/43522)
        model_list -= {'shufflenet_v2_x1_0', 'mobilenet_v2'}

        # mobilenet: dropout error RuntimeError: "bernoulli_scalar_cpu_" not implemented for 'QUInt8'
        # incpetion_v3: looks like there is some problem with AuxLogits
        quantized_not_working = [('qat', 'mobilenet_v2'),
                                 ('qat', 'inception_v3'),
                                 ('static', 'inception_v3')]

        fx_eager_not_matching = ['googlenet',  # because _transform_input is not quantized in eager
                                 'mobilenet_v2']  # because relu6 is replaced as relu in mobilenetv2

        diff_of_quant = {}
        diff_from_eager = {}
        modes = ['static', 'qat']
        options = itertools.product(modes, model_list)
        for mode, name in options:
            pretrained = name in quantized_model_list  # load pretrained model to compare with quantized model
            if name in quantized_model_list:
                if (mode, name) in quantized_not_working:
                    eager_quantizable_model = None
                else:
                    eager_quantizable_model = quantized_models.__dict__[name](pretrained=True, quantize=False).eval().float()
            # compare with eager mode quantized model when it is available
            pretrained = eager_quantizable_model is not None
            model = models.__dict__[name](pretrained=pretrained).eval().float()
            check_with_eager = name not in fx_eager_not_matching
            self._test_model_impl(
                mode, name, model, eager_quantizable_model,
                check_with_eager,
                diff_of_quant, diff_from_eager)

        def print_diffs(diffs):
            for mode, diffs_for_mode in diffs.items():
                print('mode:', mode)
                for name, diff in diffs_for_mode.items():
                    print(name, ':', diff)

        # print('differences between float and quantized')
        # print_diffs(diff_of_quant)
        # print('----------------------')
        # print('differences between graph mode and eager mode')
        # print_diffs(diff_from_eager)
        # print('----------------------')

    @skip_if_no_torchvision
    @skip_if_not_multigpu
    @skipIfNoFBGEMM
    @unittest.skip('TODO: not working yet due to https://github.com/pytorch/pytorch/issues/43513')
    def test_resnet18_ddp(self):
        from torchvision import models
        from torchvision.models import quantization as quantized_models
        eager_quantizable_model = quantized_models.__dict__[name](pretrained=True, quantize=False).eval().float()
        model = models.__dict__[name](pretrained=True).eval().float()
        self._test_model_impl(
            'ddp', 'resnet18', model, eager_quantizable_model)<|MERGE_RESOLUTION|>--- conflicted
+++ resolved
@@ -409,7 +409,81 @@
         FileCheck().check_count('FakeQuantize = prim::GetAttr[name="', 4, exactly=True) \
                    .run(scripted.graph)
 
-<<<<<<< HEAD
+        # disable fake_quant and observer
+        for epoch in range(3):
+            if epoch == 1:
+                scripted.apply(torch.quantization.disable_observer)
+            if epoch == 2:
+                scripted.apply(torch.quantization.disable_fake_quant)
+
+        # ensure the fake_quant and observer have been disabled.
+        matches = ['.fake_quant_enabled', '.observer_enabled']
+        for key, v in scripted.state_dict().items():
+            if any(x in key for x in matches):
+                self.assertEqual(v, torch.tensor([0], dtype=torch.uint8))
+
+        # enable them back
+        scripted.apply(torch.quantization.enable_fake_quant)
+        scripted.apply(torch.quantization.enable_observer)
+        for key, v in scripted.state_dict().items():
+            if any(x in key for x in matches):
+                self.assertEqual(v, torch.tensor([1], dtype=torch.uint8))
+
+    @skipIfNoFBGEMM
+    def test_save_observer_state_dict(self):
+        class TwoLayerLinear(nn.Module):
+            def __init__(self):
+                super(TwoLayerLinear, self).__init__()
+                self.fc1 = nn.Linear(5, 5)
+                self.fc2 = nn.Linear(5, 5)
+
+            def forward(self, x):
+                x = self.fc1(x)
+                return self.fc2(x)
+
+        class Model(nn.Module):
+            def __init__(self):
+                super(Model, self).__init__()
+                self.subm = TwoLayerLinear()
+                self.fc = nn.Linear(5, 5)
+
+            def forward(self, x):
+                x = self.subm(x)
+                x = self.fc(x)
+                return x
+
+        model = Model().eval()
+        qconfig_dict = {'': torch.quantization.get_default_qconfig('fbgemm')}
+
+        # symbolically trace
+        model = symbolic_trace(model)
+        model = prepare_static_fx(model, qconfig_dict)
+
+        # run it through input
+        x = torch.randn(5, 5)
+        model(x)
+
+        quant = convert_static_fx(model)
+
+        # save state_dict of model
+        import io
+        b = io.BytesIO()
+        torch.save(model.state_dict(), b)
+        b.seek(0)
+
+        # Load the stats into new model
+        model_2 = Model().eval()
+        model_2 = symbolic_trace(model_2)
+        model_2 = prepare_static_fx(model_2, qconfig_dict)
+
+        loaded_dict = torch.load(b)
+        model_2.load_state_dict(loaded_dict)
+
+        quant_2 = convert_static_fx(model_2)
+
+        # Verify that loaded state dict produces same results.
+        self.assertEqual(quant(x), quant_2(x))
+
     @skipIfNoFBGEMM
     def test_custom_module_class(self):
         class CustomModule(torch.nn.Module):
@@ -491,7 +565,7 @@
         # define a custom tracer to not trace through the custom module
 
         class CustomTracer(Tracer):
-            def is_leaf_module(self, m):
+            def is_leaf_module(self, m, module_qualified_name):
                 return (m.__module__.startswith('torch.nn') and
                         not isinstance(m, torch.nn.Sequential)) or \
                     isinstance(m, CustomModule)
@@ -525,82 +599,6 @@
         ref_m = convert_fx(ref_m)
         ref_res = ref_m(data)
         self.assertEqual(res, ref_res)
-=======
-        # disable fake_quant and observer
-        for epoch in range(3):
-            if epoch == 1:
-                scripted.apply(torch.quantization.disable_observer)
-            if epoch == 2:
-                scripted.apply(torch.quantization.disable_fake_quant)
-
-        # ensure the fake_quant and observer have been disabled.
-        matches = ['.fake_quant_enabled', '.observer_enabled']
-        for key, v in scripted.state_dict().items():
-            if any(x in key for x in matches):
-                self.assertEqual(v, torch.tensor([0], dtype=torch.uint8))
-
-        # enable them back
-        scripted.apply(torch.quantization.enable_fake_quant)
-        scripted.apply(torch.quantization.enable_observer)
-        for key, v in scripted.state_dict().items():
-            if any(x in key for x in matches):
-                self.assertEqual(v, torch.tensor([1], dtype=torch.uint8))
-
-    @skipIfNoFBGEMM
-    def test_save_observer_state_dict(self):
-        class TwoLayerLinear(nn.Module):
-            def __init__(self):
-                super(TwoLayerLinear, self).__init__()
-                self.fc1 = nn.Linear(5, 5)
-                self.fc2 = nn.Linear(5, 5)
-
-            def forward(self, x):
-                x = self.fc1(x)
-                return self.fc2(x)
-
-        class Model(nn.Module):
-            def __init__(self):
-                super(Model, self).__init__()
-                self.subm = TwoLayerLinear()
-                self.fc = nn.Linear(5, 5)
-
-            def forward(self, x):
-                x = self.subm(x)
-                x = self.fc(x)
-                return x
-
-        model = Model().eval()
-        qconfig_dict = {'': torch.quantization.get_default_qconfig('fbgemm')}
-
-        # symbolically trace
-        model = symbolic_trace(model)
-        model = prepare_static_fx(model, qconfig_dict)
-
-        # run it through input
-        x = torch.randn(5, 5)
-        model(x)
-
-        quant = convert_static_fx(model)
-
-        # save state_dict of model
-        import io
-        b = io.BytesIO()
-        torch.save(model.state_dict(), b)
-        b.seek(0)
-
-        # Load the stats into new model
-        model_2 = Model().eval()
-        model_2 = symbolic_trace(model_2)
-        model_2 = prepare_static_fx(model_2, qconfig_dict)
-
-        loaded_dict = torch.load(b)
-        model_2.load_state_dict(loaded_dict)
-
-        quant_2 = convert_static_fx(model_2)
-
-        # Verify that loaded state dict produces same results.
-        self.assertEqual(quant(x), quant_2(x))
->>>>>>> 81bb19c9
 
 class TestQuantizeFxOps(QuantizationTestCase):
     """Unit tests for individual ops
