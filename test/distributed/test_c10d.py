
import copy
import math
import os
import random
import signal
import sys
import tempfile
import threading
import time
import unittest
from datetime import timedelta
from sys import platform
from contextlib import contextmanager

from itertools import groupby, product
from functools import reduce
import operator

import torch
from torch._six import string_classes
import torch.testing._internal.common_utils as common
from torch import nn
import torch.nn.functional as F
import torch.distributed as c10d
import torch.distributed as dist
from torch.nn.parallel import DistributedDataParallel

from torch.testing._internal.common_distributed import MultiProcessTestCase, \
    requires_gloo, requires_nccl, requires_nccl_version, \
    skip_if_not_multigpu, skip_if_lt_x_gpu, get_timeout, skip_if_rocm, \
    simple_sparse_reduce_tests

from torch.testing._internal.common_utils import TestCase, load_tests, run_tests, \
    retry_on_connect_failures, ADDRESS_IN_USE, CONNECT_TIMEOUT, TEST_WITH_TSAN

# load_tests from common_utils is used to automatically filter tests for
# sharding on sandcastle. This line silences flake warnings
load_tests = load_tests

if not c10d.is_available():
    print('c10d not available, skipping tests', file=sys.stderr)
    sys.exit(0)


if platform == 'darwin':
    LOOPBACK = 'lo0'
else:
    LOOPBACK = 'lo'


def gpus_for_rank(world_size):
    """Multigpu tests are designed to simulate the multi nodes with multi
    GPUs on each node. Nccl backend requires equal #GPUs in each process.
    On a single node, all visible GPUs are evenly
    divided to subsets, each process only uses a subset.
    """
    visible_devices = list(range(torch.cuda.device_count()))
    gpus_per_process = torch.cuda.device_count() // world_size
    gpus_for_rank = []
    for rank in range(world_size):
        gpus_for_rank.append(visible_devices[rank * gpus_per_process: (rank + 1) * gpus_per_process])
    return gpus_for_rank


def simple_reduce_tests(rank, world_size):
    tests = [
        (
            c10d.ReduceOp.SUM,
            torch.tensor([rank + 1.0]),
            torch.tensor([float(world_size * (world_size + 1) / 2)]),
        ),
        (
            c10d.ReduceOp.PRODUCT,
            torch.tensor([rank + 1.0]),
            torch.tensor([float(math.factorial(world_size))]),
        ),
        (
            c10d.ReduceOp.MIN,
            torch.tensor([rank + 1.0]),
            torch.tensor([1.0]),
        ),
        (
            c10d.ReduceOp.MAX,
            torch.tensor([rank + 1.0]),
            torch.tensor([world_size]),
        ),
    ]

    # Generate tests for BAND.
    # The bit that is set changes in every iteration to check
    # that the output changes accordingly.
    for i in range(4):
        vin = rank | (1 << i)
        vout = (1 << i)
        tests.append(
            (
                c10d.ReduceOp.BAND,
                torch.tensor([vin], dtype=torch.int32),
                torch.tensor([vout], dtype=torch.int32),
            ),
        )

    # Generate tests for BOR.
    # These emulate a larger world size per iteration by having every
    # rank contribute multiple values that are pre-OR'ed.
    for i in range(1, 5):
        vin = reduce(operator.or_, [rank * i + j for j in range(i)])
        vout = reduce(operator.or_, range(world_size * i))
        tests.append(
            (
                c10d.ReduceOp.BOR,
                torch.tensor([vin], dtype=torch.int32),
                torch.tensor([vout], dtype=torch.int32),
            ),
        )

    # Generate tests for XOR.
    # These emulate a larger world size per iteration by having every
    # rank contribute multiple values that are pre-XOR'ed.
    for i in range(1, 5):
        vin = reduce(operator.xor, [rank * i + j for j in range(i)])
        vout = reduce(operator.xor, range(world_size * i))
        tests.append(
            (
                c10d.ReduceOp.BXOR,
                torch.tensor([vin], dtype=torch.int32),
                torch.tensor([vout], dtype=torch.int32),
            ),
        )

    return tests


def simple_coalesced_reduce_tests(rank, world_size):
    return [
        (
            c10d.ReduceOp.SUM,
            [torch.tensor([rank + 1]), torch.tensor([(rank + 1) ** 2])],
            [
                torch.tensor([float(world_size * (world_size + 1) / 2)]),
                torch.tensor([float(world_size * (world_size + 1) * (2 * world_size + 1) / 6)])
            ]
        ),
        (
            c10d.ReduceOp.PRODUCT,
            [torch.tensor([rank + 1.0]), torch.tensor([rank + 2.0])],
            [
                torch.tensor([float(math.factorial(world_size))]),
                torch.tensor([float(math.factorial(world_size + 1))])
            ]
        ),
        (
            c10d.ReduceOp.MIN,
            [torch.tensor([rank + x]) for x in [0.0, 1.0]],
            [torch.tensor([0.0]), torch.tensor([1.0])]
        ),
        (
            c10d.ReduceOp.MAX,
            [torch.tensor([rank + x]) for x in [1.0, 2.0]],
            [torch.tensor([world_size]), torch.tensor([world_size + 1.0])]
        )
    ]


def simple_multi_input_reduce_tests(rank, world_size):
    return [
        (
            c10d.ReduceOp.SUM,
            [torch.tensor([2 * rank + 0.0]), torch.tensor([2 * rank + 1.0])],
            torch.tensor([float(world_size * (2 * world_size - 1))]),
        ),
        (
            c10d.ReduceOp.PRODUCT,
            [torch.tensor([2 * rank + 1.0]), torch.tensor([2 * rank + 2.0])],
            torch.tensor([float(math.factorial(2 * world_size))]),
        ),
        (
            c10d.ReduceOp.MIN,
            [torch.tensor([2 * rank + 1.0]), torch.tensor([2 * rank + 2.0])],
            torch.tensor([1.0]),
        ),
        (
            c10d.ReduceOp.MAX,
            [torch.tensor([2 * rank + 1.0]), torch.tensor([2 * rank + 2.0])],
            torch.tensor([2 * world_size]),
        ),
    ]


class StoreTestBase(object):
    def _create_store(self, i):
        raise RuntimeError("not implemented")

    def _test_set_get(self, fs):
        fs.add("key", 1)
        fs.add("key", 2)
        fs.add("key", 3)
        fs.set("key0", "value0")
        fs.add("key3", 1)
        fs.set("key1", "value1")
        fs.add("key3", 2)
        fs.set("key2", "value2")
        fs.add("key3", 3)
        fs.add("key3", 4)
        fs.add("key3", 5)
        fs.add("key3", 6)
        self.assertEqual(b"6", fs.get("key"))
        self.assertEqual(b"value0", fs.get("key0"))
        self.assertEqual(b"value1", fs.get("key1"))
        self.assertEqual(b"value2", fs.get("key2"))
        self.assertEqual(b"21", fs.get("key3"))

    def test_set_get(self):
        self._test_set_get(self._create_store())


class FileStoreTest(TestCase, StoreTestBase):
    def setUp(self):
        super(FileStoreTest, self).setUp()
        self.file = tempfile.NamedTemporaryFile(delete=False)

    def _create_store(self):
        store = c10d.FileStore(self.file.name, 1)
        store.set_timeout(timedelta(seconds=300))
        return store


class PrefixFileStoreTest(TestCase, StoreTestBase):
    def setUp(self):
        super(PrefixFileStoreTest, self).setUp()
        self.file = tempfile.NamedTemporaryFile(delete=False)
        self.filestore = c10d.FileStore(self.file.name, 1)
        self.prefix = "test_prefix"
        self.filestore.set_timeout(timedelta(seconds=300))

    def _create_store(self):
        return c10d.PrefixStore(self.prefix, self.filestore)


def create_tcp_store(addr):
    """
    Creates a TCP store. Retries if the chosen port is already in use.
    """
    ports = []
    for _ in range(10):
        try:
            port = common.find_free_port()
            ports.append(port)
            return c10d.TCPStore(addr, port, 1, True)
        except RuntimeError as error:
            if str(error) == "Address already in use":
                continue
            raise
    raise RuntimeError("Unable to find free port (tried %s)" % ", ".join(ports))


class TCPStoreTest(TestCase, StoreTestBase):
    def _create_store(self):
        store = create_tcp_store('localhost')
        store.set_timeout(timedelta(seconds=300))
        return store

    def test_address_already_in_use(self):
        with self.assertRaisesRegex(RuntimeError, "^Address already in use$"):
            addr = 'localhost'
            port = common.find_free_port()

            # Use noqa to silence flake8.
            # Need to store in an unused variable here to ensure the first
            # object is not destroyed before the second object is created.
            store1 = c10d.TCPStore(addr, port, 1, True)  # noqa: F841
            store2 = c10d.TCPStore(addr, port, 1, True)  # noqa: F841


class PrefixTCPStoreTest(TestCase, StoreTestBase):
    def setUp(self):
        super(PrefixTCPStoreTest, self).setUp()
        self.tcpstore = create_tcp_store('localhost')
        self.prefix = "test_prefix"
        self.tcpstore.set_timeout(timedelta(seconds=300))

    def _create_store(self):
        return c10d.PrefixStore(self.prefix, self.tcpstore)


class MyPythonStore(c10d.Store):
    def __init__(self):
        super(MyPythonStore, self).__init__()
        self.store = dict()

    def set(self, key, value):
        if not isinstance(key, string_classes):
            raise AssertionError("Expected set to be called with string key")
        if type(value) is not bytes:
            raise AssertionError("Expected set to be called with bytes value")
        self.store[key] = value

    def get(self, key):
        value = self.store.get(key, b"")
        if type(value) is not bytes:
            raise AssertionError("Expected get to return bytes value")
        return value

    def add(self, key, value):
        new = int(self.store.get(key, 0)) + value
        self.set(key, bytes(str(new).encode("utf-8")))
        return new


class PythonStoreTest(TestCase):
    def setUp(self):
        super(PythonStoreTest, self).setUp()

    def test_set_get(self):
        # If we were to inherit from StoreTestBase and try to use
        # its test_set_get function, we would exercise the Python
        # API directly, instead of going through the C++ trampoline.
        # We care about testing the C++ trampoline, so run the
        # equivalent of StoreTestBase.test_set_get from C++.
        # See `torch/csrc/distributed/c10d/init.cpp` for the definition
        # of this test function.
        c10d._test_python_store(MyPythonStore())


class RendezvousTest(TestCase):
    def test_unknown_handler(self):
        with self.assertRaisesRegex(RuntimeError, "^No rendezvous handler"):
            c10d.rendezvous('invalid://')


class RendezvousEnvTest(TestCase):
    @retry_on_connect_failures
    def test_common_errors(self):
        # TODO remove this hack
        if not hasattr(c10d, "ProcessGroupNCCL"):
            raise unittest.SkipTest("C10D is not built with NCCL process group,"
                                    " skipping test")
        vars = {
            "WORLD_SIZE": "1",
            "RANK": "0",
            "MASTER_ADDR": "127.0.0.1",
            "MASTER_PORT": common.find_free_port(),
        }

        class Env(object):
            def __init__(self, vars):
                self.vars = vars

            def __enter__(self):
                for key, value in self.vars.items():
                    os.environ[key] = str(value)

            def __exit__(self, type, value, traceback):
                for key in self.vars.keys():
                    del os.environ[key]

        def without(d, key):
            d = d.copy()
            d.pop(key)
            return d

        def withouts(d, keys):
            d = d.copy()
            for key in keys:
                d.pop(key)
            return d

        with Env(without(vars, 'WORLD_SIZE')):
            with self.assertRaisesRegex(ValueError, 'WORLD_SIZE expected'):
                gen = c10d.rendezvous('env://')
                next(gen)
            c10d.init_process_group(backend='nccl', world_size=1)
            self.assertEqual(c10d.get_rank(), 0)
            self.assertEqual(c10d.get_world_size(), 1)
            c10d.destroy_process_group()

        with Env(without(vars, 'RANK')):
            with self.assertRaisesRegex(ValueError, 'RANK expected'):
                gen = c10d.rendezvous('env://')
                next(gen)
            c10d.init_process_group(backend='nccl', rank=0)
            self.assertEqual(c10d.get_rank(), 0)
            self.assertEqual(c10d.get_world_size(), 1)
            c10d.destroy_process_group()

        with Env(withouts(vars, ['RANK', 'WORLD_SIZE'])):
            c10d.init_process_group(backend='nccl', rank=0, world_size=1)
            self.assertEqual(c10d.get_rank(), 0)
            self.assertEqual(c10d.get_world_size(), 1)
            c10d.destroy_process_group()

        with Env(vars):
            c10d.init_process_group(backend='nccl')
            self.assertEqual(c10d.get_rank(), 0)
            self.assertEqual(c10d.get_world_size(), 1)
            c10d.destroy_process_group()

        with Env(without(vars, 'MASTER_ADDR')):
            with self.assertRaisesRegex(ValueError, 'MASTER_ADDR expected'):
                gen = c10d.rendezvous('env://')
                next(gen)

        with Env(without(vars, 'MASTER_PORT')):
            with self.assertRaisesRegex(ValueError, 'MASTER_PORT expected'):
                gen = c10d.rendezvous('env://')
                next(gen)

        with Env(without(vars, 'WORLD_SIZE')):
            gen = c10d.rendezvous('env://?world_size={}'.format(1))
            _, _, size = next(gen)
            self.assertEqual(size, 1)

        with Env(without(vars, 'RANK')):
            gen = c10d.rendezvous('env://?rank={}'.format(0))
            _, rank, _ = next(gen)
            self.assertEqual(rank, 0)

        with Env(withouts(vars, ['RANK', 'WORLD_SIZE'])):
            gen = c10d.rendezvous('env://?rank={}&world_size={}'.format(0, 1))
            _, rank, size = next(gen)
            self.assertEqual(rank, 0)
            self.assertEqual(size, 1)

    @retry_on_connect_failures
    def test_nominal(self):
        os.environ['WORLD_SIZE'] = '1'
        os.environ['MASTER_ADDR'] = '127.0.0.1'
        os.environ['MASTER_PORT'] = str(common.find_free_port())

        # Single rank
        os.environ['RANK'] = '0'
        gen0 = c10d.rendezvous('env://')
        store0, rank0, size0 = next(gen0)
        self.assertEqual(0, rank0)
        self.assertEqual(1, size0)

        store0.set("key0", "value0")

        # check with get
        self.assertEqual(b"value0", store0.get("key0"))


class RendezvousFileTest(TestCase):
    def test_common_errors(self):
        with self.assertRaisesRegex(ValueError, 'path missing'):
            gen = c10d.rendezvous('file://?rank=0&world_size=1')
            next(gen)
        with self.assertRaisesRegex(ValueError, 'rank parameter missing'):
            gen = c10d.rendezvous('file:///tmp/foo?world_size=1')
            next(gen)
        with self.assertRaisesRegex(ValueError, 'size parameter missing'):
            gen = c10d.rendezvous('file:///tmp/foo?rank=0')
            next(gen)

    def test_nominal(self):
        with tempfile.NamedTemporaryFile(delete=False) as file:
            url = 'file://%s?world_size=%d' % (file.name, 2)
            gen0 = c10d.rendezvous(url + "&rank=0")
            store0, rank0, size0 = next(gen0)
            self.assertEqual(0, rank0)
            self.assertEqual(2, size0)
            gen1 = c10d.rendezvous(url + "&rank=1")
            store1, rank1, size1 = next(gen1)
            self.assertEqual(1, rank1)
            self.assertEqual(2, size1)

            # Set value on both stores
            store0.set("key0", "value0")
            store1.set("key1", "value1")

            # Cross check with get
            self.assertEqual(b"value0", store1.get("key0"))
            self.assertEqual(b"value1", store0.get("key1"))


class RendezvousTCPTest(TestCase):

    def create_tcp_url(self):
        addr = "localhost"
        port = common.find_free_port()
        url = 'tcp://%s:%d?world_size=%d' % (addr, port, 1)
        return url

    def test_common_errors(self):
        with self.assertRaisesRegex(ValueError, 'port number missing'):
            gen = c10d.rendezvous('tcp://127.0.0.1?rank=0&world_size=1')
            next(gen)
        with self.assertRaisesRegex(ValueError, 'rank parameter missing'):
            gen = c10d.rendezvous('tcp://127.0.0.1:23456?world_size=1')
            next(gen)
        with self.assertRaisesRegex(ValueError, 'size parameter missing'):
            gen = c10d.rendezvous('tcp://127.0.0.1:23456?rank=0')
            next(gen)

    @retry_on_connect_failures
    def test_nominal(self):
        url = self.create_tcp_url()
        gen0 = c10d.rendezvous(url + "&rank=0")
        store0, rank0, size0 = next(gen0)
        self.assertEqual(0, rank0)
        self.assertEqual(1, size0)

        # Set value on the single store
        store0.set("key0", "value0")

        # check with get
        self.assertEqual(b"value0", store0.get("key0"))

    @retry_on_connect_failures(connect_errors=(CONNECT_TIMEOUT, ADDRESS_IN_USE))
    def test_tcp_store_timeout_set(self):
        url = self.create_tcp_url()
        test_store_timeout = timedelta(seconds=10)
        gen0 = c10d.rendezvous(url + "&rank=0", timeout=test_store_timeout)
        store0, rank0, size0 = next(gen0)
        # this should time out in 10s. If the timeout passed into rendezvous was
        # not respected, it will take much longer to timeout.
        start = time.time()
        with self.assertRaisesRegex(RuntimeError, "Timeout"):
            store0.get("nonexistant key")

        end = time.time()
        time_diff = end - start
        self.assertGreater(test_store_timeout.seconds * 10, time_diff)


class TimeoutTest(TestCase):
    def _test_store_timeout(self, backend, init_method, c2p):
        try:
            c10d.distributed_c10d.init_process_group(
                backend=backend, init_method=init_method, world_size=1, rank=0,
                timeout=timedelta(seconds=1))
            default_store = c10d.distributed_c10d._get_default_store()
            tik = time.time()
            with self.assertRaisesRegex(RuntimeError, "Timeout"):
                default_store.get("nonexistent key")
            tok = time.time()
            c10d.destroy_process_group()
            c2p.append(float(tok - tik))
        except RuntimeError as e:
            # catch "Address already in use" error and report it to the main
            # thread
            c2p.append(e)

    def _init_methods(self):
        f = tempfile.NamedTemporaryFile(delete=False)
        yield "file://%s" % f.name
        f.close()
        yield "tcp://127.0.0.1:%d" % common.find_free_port()

    def _test_default_store_timeout(self, backend):
        for init_method in self._init_methods():
            c2p = []
            t = threading.Thread(
                target=self._test_store_timeout,
                args=(backend, init_method, c2p))
            t.daemon = True
            t.start()
            t.join(5)

            self.assertEqual(1, len(c2p))
            if isinstance(c2p[0], float):
                # waiting time should be 1s, use 3s to rule out false alarm
                self.assertGreater(3, c2p[0])
            elif isinstance(c2p[0], RuntimeError):
                # let @retry_on_connect_failures handle the error
                raise c2p[0]
            else:
                raise RuntimeError("Unexpected type {}".format(type(c2p[0])))

    @requires_nccl()
    @retry_on_connect_failures
    def test_default_store_timeout_nccl(self):
        self._test_default_store_timeout('nccl')

    @requires_gloo()
    @retry_on_connect_failures
    def test_default_store_timeout_gloo(self):
        self._test_default_store_timeout('gloo')


@requires_gloo()
@unittest.skipIf(TEST_WITH_TSAN, "TSAN is not fork-safe since we're forking in a multi-threaded environment")
class ProcessGroupGlooTest(MultiProcessTestCase):
    def setUp(self):
        super(ProcessGroupGlooTest, self).setUp()
        self._fork_processes()

    def opts(self, threads=2):
        opts = c10d.ProcessGroupGloo.Options()
        opts.devices = [c10d.ProcessGroupGloo.create_device(interface=LOOPBACK)]
        opts.timeout = 5.0
        opts.threads = threads
        return opts

    def test_multi_device_constructor(self):
        store = c10d.FileStore(self.file_name, self.world_size)
        opts = c10d.ProcessGroupGloo.Options()
        opts.timeout = 5.0
        opts.devices = [
            c10d.ProcessGroupGloo.create_device(interface=LOOPBACK),
            c10d.ProcessGroupGloo.create_device(interface=LOOPBACK),
        ]
        pg = c10d.ProcessGroupGloo(store, self.rank, self.world_size, opts)

        # Execute 2x the number of operations to ensure we use every device.
        for work in [pg.allreduce(torch.ones(i + 1)) for i in range(4)]:
            work.wait()

    def test_empty_tensors(self):
        store = c10d.FileStore(self.file_name, self.world_size)
        pg = c10d.ProcessGroupGloo(store, self.rank, self.world_size, self.opts())

        xs = [torch.FloatTensor([])]
        pg.broadcast(xs).wait()
        self.assertEqual(0, xs[0].numel())

    def test_broadcast_checks(self):
        store = c10d.FileStore(self.file_name, self.world_size)
        pg = c10d.ProcessGroupGloo(store, self.rank, self.world_size, self.opts())

        t1 = torch.zeros([1], dtype=torch.float32)
        t2 = torch.zeros([1], dtype=torch.float64)
        t3 = torch.zeros([2], dtype=torch.float32)

        with self.assertRaisesRegex(ValueError, "invalid root rank"):
            opts = c10d.BroadcastOptions()
            opts.rootRank = -1
            opts.rootTensor = 0
            pg.broadcast([t1], opts)

        with self.assertRaisesRegex(ValueError, "invalid root rank"):
            opts = c10d.BroadcastOptions()
            opts.rootRank = self.world_size
            opts.rootTensor = 0
            pg.broadcast([t1], opts)

        with self.assertRaisesRegex(ValueError, "invalid root tensor"):
            opts = c10d.BroadcastOptions()
            opts.rootRank = self.rank
            opts.rootTensor = -1
            pg.broadcast([t1], opts)

        with self.assertRaisesRegex(ValueError, "invalid root tensor"):
            opts = c10d.BroadcastOptions()
            opts.rootRank = self.rank
            opts.rootTensor = 1
            pg.broadcast([t1], opts)

        with self.assertRaisesRegex(ValueError, "invalid root tensor"):
            opts = c10d.BroadcastOptions()
            opts.rootRank = self.rank
            opts.rootTensor = 0
            pg.broadcast([], opts)

        with self.assertRaisesRegex(ValueError, "invalid tensor type"):
            opts = c10d.BroadcastOptions()
            opts.rootRank = self.rank
            opts.rootTensor = 0
            pg.broadcast([t1, t2], opts)

        with self.assertRaisesRegex(ValueError, "invalid tensor size"):
            opts = c10d.BroadcastOptions()
            opts.rootRank = self.rank
            opts.rootTensor = 0
            pg.broadcast([t1, t3], opts)

    def _test_broadcast_basics(self, fn):
        store = c10d.FileStore(self.file_name, self.world_size)
        pg = c10d.ProcessGroupGloo(store, self.rank, self.world_size, self.opts())

        def broadcast(xs, rootRank, rootTensor):
            opts = c10d.BroadcastOptions()
            opts.rootRank = rootRank
            opts.rootTensor = rootTensor
            work = pg.broadcast(xs, opts)
            work.wait()

        # Every rank is root once
        for i in range(self.world_size):
            # Run with 1 input tensor
            x = fn(torch.tensor([self.rank]))
            broadcast([x], i, 0)
            # TODO(#38095): Replace assertEqualIgnoreType. See issue #38095
            self.assertEqualIgnoreType(torch.tensor([i]), x)

            # Run with 2 input tensors
            num = 2
            for j in range(num):
                xs = [
                    fn(torch.tensor([self.rank * num + 0.0])),
                    fn(torch.tensor([self.rank * num + 1.0])),
                ]

                broadcast(xs, i, j)
                # TODO(#38095): Replace assertEqualIgnoreType. See issue #38095
                self.assertEqualIgnoreType(torch.tensor([i * num + j]), xs[0])
                # TODO(#38095): Replace assertEqualIgnoreType. See issue #38095
                self.assertEqualIgnoreType(torch.tensor([i * num + j]), xs[1])

        # Test overloaded convenience function
        x = torch.tensor([self.rank + 1.0])
        work = pg.broadcast(x, root=0)
        work.wait()
        self.assertEqual(torch.tensor([1.0]), x)

    def test_broadcast_basics(self):
        self._test_broadcast_basics(lambda t: t.clone())

    @skip_if_not_multigpu
    def test_broadcast_basics_cuda(self):
        self._test_broadcast_basics(lambda t: t.clone().cuda())

    def _test_broadcast_stress(self, inputs):
        store = c10d.FileStore(self.file_name, self.world_size)
        pg = c10d.ProcessGroupGloo(store, self.rank, self.world_size, self.opts(threads=8))
        work_handles = [
            pg.broadcast(inputs[i], root=(i % self.world_size))
            for i in range(len(inputs))
        ]
        for i, work_handle in enumerate(work_handles):
            work_handle.wait()
            self.assertEqual(
                torch.tensor([
                    (i * self.world_size) + (i % self.world_size)
                ]),
                inputs[i],
                msg=("Mismatch in iteration %d" % i),
            )

    def test_broadcast_stress(self):
        inputs = [torch.tensor([i * self.world_size + self.rank]) for i in range(1000)]
        self._test_broadcast_stress(inputs)

    @skip_if_not_multigpu
    @skip_if_rocm
    def test_broadcast_stress_cuda(self):
        inputs = [torch.tensor([i * self.world_size + self.rank]).cuda() for i in range(1000)]
        self._test_broadcast_stress(inputs)

    def test_allreduce_checks(self):
        store = c10d.FileStore(self.file_name, self.world_size)
        pg = c10d.ProcessGroupGloo(store, self.rank, self.world_size, self.opts())

        t1 = torch.zeros([1], dtype=torch.float32)
        t2 = torch.zeros([1], dtype=torch.float64)
        t3 = torch.zeros([2], dtype=torch.float32)

        with self.assertRaisesRegex(ValueError, "requires non-empty tensor list"):
            opts = c10d.AllreduceOptions()
            pg.allreduce([], opts)

        with self.assertRaisesRegex(ValueError, "invalid tensor type"):
            opts = c10d.AllreduceOptions()
            pg.allreduce([t1, t2], opts)

        with self.assertRaisesRegex(ValueError, "invalid tensor size"):
            opts = c10d.AllreduceOptions()
            pg.allreduce([t1, t3], opts)

    def _test_allreduce_basics(self, fn):
        store = c10d.FileStore(self.file_name, self.world_size)
        pg = c10d.ProcessGroupGloo(store, self.rank, self.world_size, self.opts())

        # Single input tests
        tests = simple_reduce_tests(self.rank, self.world_size)
        for (op, input, output) in tests:
            opts = c10d.AllreduceOptions()
            opts.reduceOp = op
            tensor = fn(input)
            work = pg.allreduce([tensor], opts)
            work.wait()
            # TODO(#38095): Replace assertEqualIgnoreType. See issue #38095
            self.assertEqualIgnoreType(output, tensor)

        # Multi input tests
        tests = simple_multi_input_reduce_tests(self.rank, self.world_size)
        for (op, inputs, output) in tests:
            opts = c10d.AllreduceOptions()
            opts.reduceOp = op
            tensors = [fn(input) for input in inputs]
            work = pg.allreduce(tensors, opts)
            work.wait()
            for tensor in tensors:
                # TODO(#38095): Replace assertEqualIgnoreType. See issue #38095
                self.assertEqualIgnoreType(output, tensor)

        # Test overloaded convenience function (defaults to using sum)
        x = fn(torch.tensor([self.rank + 1.0]))
        work = pg.allreduce(x)
        work.wait()
        self.assertEqual(torch.tensor([float(self.world_size * (self.world_size + 1) / 2)]), x)

    def test_allreduce_basics(self):
        self._test_allreduce_basics(lambda t: t.clone())

    @skip_if_not_multigpu
    def test_allreduce_basics_cuda(self):
        self._test_allreduce_basics(lambda t: t.clone().cuda())

    def _test_allreduce_stress(self, inputs):
        store = c10d.FileStore(self.file_name, self.world_size)
        pg = c10d.ProcessGroupGloo(store, self.rank, self.world_size, self.opts(threads=8))
        work_handles = [pg.allreduce(inputs[i]) for i in range(len(inputs))]
        for i, work_handle in enumerate(work_handles):
            work_handle.wait()
            # TODO(#38095): Replace assertEqualIgnoreType. See issue #38095
            self.assertEqualIgnoreType(
                torch.tensor([
                    (i * self.world_size) +
                    (self.world_size * (self.world_size - 1) / 2)
                ]),
                inputs[i],
                msg=("Mismatch in iteration %d" % i),
            )

    def test_allreduce_stress(self):
        inputs = [torch.tensor([i + self.rank]) for i in range(1000)]
        self._test_allreduce_stress(inputs)

    @skip_if_not_multigpu
    def test_allreduce_stress_cuda(self):
        inputs = [torch.tensor([i + self.rank]).cuda() for i in range(1000)]
        self._test_allreduce_stress(inputs)

    def test_allreduce_coalesced_checks(self):
        store = c10d.FileStore(self.file_name, self.world_size)
        pg = c10d.ProcessGroupGloo(store, self.rank, self.world_size, self.opts())

        t1 = torch.zeros(1, dtype=torch.float32)
        t2 = torch.zeros(1, dtype=torch.float64)
        t3 = torch.sparse_coo_tensor([[0]], [1], size=(1,))

        with self.assertRaisesRegex(ValueError, "requires non-empty tensor list"):
            opts = c10d.AllreduceCoalescedOptions()
            pg.allreduce_coalesced([], opts)

        with self.assertRaisesRegex(ValueError, "tensors must all have the same type"):
            opts = c10d.AllreduceCoalescedOptions()
            pg.allreduce_coalesced([t1, t2], opts)

        with self.assertRaisesRegex(ValueError, "invalid tensor layout at index"):
            opts = c10d.AllreduceCoalescedOptions()
            pg.allreduce_coalesced([t1, t3], opts)

        with self.assertRaisesRegex(ValueError, "unsupported layout"):
            opts = c10d.AllreduceCoalescedOptions()
            pg.allreduce_coalesced([t3, t3.clone()], opts)

    @skip_if_lt_x_gpu(1)
    def test_allreduce_coalesced_checks_cuda(self):
        store = c10d.FileStore(self.file_name, self.world_size)
        pg = c10d.ProcessGroupGloo(store, self.rank, self.world_size, self.opts())

        t1 = torch.zeros(1, dtype=torch.float32)

        with self.assertRaisesRegex(ValueError, "unsupported device type"):
            opts = c10d.AllreduceCoalescedOptions()
            pg.allreduce_coalesced([t1.cuda(), t1.cuda()], opts)

    def _test_allreduce_coalesced_basics(self, fn):
        store = c10d.FileStore(self.file_name, self.world_size)
        pg = c10d.ProcessGroupGloo(store, self.rank, self.world_size, self.opts())

        test_cases = simple_coalesced_reduce_tests(self.rank, self.world_size)
        for op, inputs, outputs in test_cases:
            opts = c10d.AllreduceCoalescedOptions()
            opts.reduceOp = op
            tensors = [fn(x) for x in inputs]
            work = pg.allreduce_coalesced(tensors, opts)
            work.wait()
            for result_tensor, expected in zip(tensors, outputs):
                # TODO(#38095): Replace assertEqualIgnoreType. See issue #38095
                self.assertEqualIgnoreType(result_tensor, expected)

    def test_allreduce_coalesced_basics(self):
        self._test_allreduce_coalesced_basics(lambda t: t.clone())

    def _test_allreduce_coalesced_stress(self, inputs):
        store = c10d.FileStore(self.file_name, self.world_size)
        pg = c10d.ProcessGroupGloo(store, self.rank, self.world_size, self.opts(threads=8))
        work_handles = [pg.allreduce_coalesced(input) for input in inputs]
        for i, work_handle in enumerate(work_handles):
            work_handle.wait()
            # TODO(#38095): Replace assertEqualIgnoreType. See issue #38095
            self.assertEqualIgnoreType(
                2 * [torch.tensor([(i * self.world_size) + (self.world_size * (self.world_size - 1) / 2)])],
                inputs[i],
                msg="Mismatch in interation {}".format(i)
            )

    def test_allreduce_coalesced_stress(self):
        inputs = [2 * [torch.tensor([i + self.rank])] for i in range(1000)]
        self._test_allreduce_coalesced_stress(inputs)

    def test_sparse_allreduce_checks(self):
        store = c10d.FileStore(self.file_name, self.world_size)
        pg = c10d.ProcessGroupGloo(store, self.rank, self.world_size, self.opts())

        t1 = torch.zeros([1])
        t2 = torch.sparse_coo_tensor([[0]], [1], size=(2,))
        t3 = torch.sparse_coo_tensor([[0]], [1], size=(4,))

        with self.assertRaisesRegex(ValueError, "requires non-empty tensor list"):
            opts = c10d.AllreduceOptions()
            pg.allreduce([], opts)

        with self.assertRaisesRegex(ValueError, "invalid tensor layout"):
            opts = c10d.AllreduceOptions()
            pg.allreduce([t1, t2], opts)

        with self.assertRaisesRegex(ValueError, "invalid tensor size"):
            opts = c10d.AllreduceOptions()
            pg.allreduce([t2, t3], opts)

        # Sparse allreduce only works with c10d.ReduceOp.SUM.
        for op in [c10d.ReduceOp.PRODUCT, c10d.ReduceOp.MIN, c10d.ReduceOp.MAX]:
            with self.assertRaisesRegex(ValueError, "unsupported reduction operation"):
                opts = c10d.AllreduceOptions()
                opts.reduceOp = op
                pg.allreduce([t3], opts)

    def _test_sparse_allreduce_basics(self, fn):
        store = c10d.FileStore(self.file_name, self.world_size)
        pg = c10d.ProcessGroupGloo(store, self.rank, self.world_size, self.opts())

        for num_inputs_per_rank in [1, 2]:
            tests = simple_sparse_reduce_tests(
                self.rank,
                self.world_size,
                num_inputs=num_inputs_per_rank)
            for (inputs, outputs) in tests:
                tensors = [fn(input) for input in inputs]
                work = pg.allreduce(tensors)
                work.wait()
                self.assertEqual(tensors, outputs)
                self.assertEqual(work.result(), outputs)

    def test_sparse_allreduce_basics(self):
        self._test_sparse_allreduce_basics(lambda t: t)

    @skip_if_not_multigpu
    @skip_if_rocm
    def test_sparse_allreduce_basics_cuda(self):
        self._test_sparse_allreduce_basics(lambda t: t.clone().cuda())

    def test_scatter_checks(self):
        store = c10d.FileStore(self.file_name, self.world_size)
        pg = c10d.ProcessGroupGloo(store, self.rank, self.world_size, self.opts())

        t1 = torch.zeros([1], dtype=torch.float32)
        t2 = torch.zeros([1], dtype=torch.float64)
        t3 = torch.zeros([2], dtype=torch.float32)

        with self.assertRaisesRegex(ValueError, "invalid root rank"):
            opts = c10d.ScatterOptions()
            opts.rootRank = -1
            pg.scatter([t1], [], opts)

        with self.assertRaisesRegex(ValueError, "invalid root rank"):
            opts = c10d.ScatterOptions()
            opts.rootRank = self.world_size
            pg.scatter([t1], [], opts)

        with self.assertRaisesRegex(ValueError, "requires a single-element output tensor list"):
            opts = c10d.ScatterOptions()
            opts.rootRank = 0
            pg.scatter([], [], opts)

        with self.assertRaisesRegex(ValueError, "requires a single-element output tensor list"):
            opts = c10d.ScatterOptions()
            opts.rootRank = 0
            pg.scatter([t1, t1], [], opts)

        with self.assertRaisesRegex(ValueError, "requires a single-element input list"):
            opts = c10d.ScatterOptions()
            opts.rootRank = self.rank
            pg.scatter([t1], [], opts)

        with self.assertRaisesRegex(ValueError, "requires a single-element input list"):
            opts = c10d.ScatterOptions()
            opts.rootRank = self.rank
            pg.scatter([t1], [[t1] * self.world_size, [t1] * self.world_size], opts)

        desired_list_size = self.world_size
        incorrect_list_size = self.world_size - 1
        err_str = "Incorrect input list size {}. Input list size should be {}"
        with self.assertRaisesRegex(ValueError, err_str.format(incorrect_list_size, desired_list_size)):
            opts = c10d.ScatterOptions()
            opts.rootRank = self.rank
            pg.scatter([t1], [[t1] * incorrect_list_size], opts)

        incorrect_list_size = self.world_size + 1
        with self.assertRaisesRegex(ValueError, err_str.format(incorrect_list_size, desired_list_size)):
            opts = c10d.ScatterOptions()
            opts.rootRank = self.rank
            pg.scatter([t1], [[t1] * incorrect_list_size], opts)

        with self.assertRaisesRegex(ValueError, "invalid tensor type"):
            opts = c10d.ScatterOptions()
            opts.rootRank = self.rank
            pg.scatter([t1], [[t2] * self.world_size], opts)

        with self.assertRaisesRegex(ValueError, "invalid tensor size"):
            opts = c10d.ScatterOptions()
            opts.rootRank = self.rank
            pg.scatter([t1], [[t3] * self.world_size], opts)

        with self.assertRaisesRegex(ValueError, "requires empty input on non-root"):
            opts = c10d.ScatterOptions()
            opts.rootRank = (self.rank + 1) % self.world_size
            pg.scatter([t1], [[t1] * self.world_size], opts)

    def _test_scatter_basics(self, fn):
        store = c10d.FileStore(self.file_name, self.world_size)
        pg = c10d.ProcessGroupGloo(store, self.rank, self.world_size, self.opts())

        # Preallocate tensors for input/output
        input = [fn(torch.tensor([self.rank])) for _ in range(self.world_size)]
        outputs = [fn(torch.tensor([-1])) for _ in range(self.world_size)]

        # Take turns being the scatter root and accumulate work items
        work = []
        for i in range(self.world_size):
            opts = c10d.ScatterOptions()
            opts.rootRank = i
            if i == self.rank:
                work.append(pg.scatter([outputs[i]], [input], opts))
            else:
                work.append(pg.scatter([outputs[i]], [], opts))

        # Wait for work to complete
        for i in range(self.world_size):
            work[i].wait()
            self.assertEqual(torch.tensor([i]), outputs[i])

    def test_scatter_basics(self):
        self._test_scatter_basics(lambda t: t.clone())

    @skip_if_not_multigpu
    def test_scatter_basics_cuda(self):
        self._test_scatter_basics(lambda t: t.clone().cuda())

    def _test_scatter_stress(self, inputs, fn):
        store = c10d.FileStore(self.file_name, self.world_size)
        pg = c10d.ProcessGroupGloo(store, self.rank, self.world_size, self.opts(threads=8))
        outputs = [
            [fn(torch.tensor([-1])) for _ in range(self.world_size)]
            for _ in range(len(inputs))
        ]
        work_handles = []
        for i in range(len(inputs)):
            for root in range(self.world_size):
                opts = c10d.ScatterOptions()
                opts.rootRank = root
                if root == self.rank:
                    work = pg.scatter([outputs[i][root]], [[fn(e) for e in inputs[i]]], opts)
                else:
                    work = pg.scatter([outputs[i][root]], [], opts)
                work_handles.append(work)

        for i, work_handle in enumerate(work_handles):
            work_handle.wait()
            iter = i // self.world_size
            root = i % self.world_size

            self.assertEqual(
                torch.tensor([iter + root]),
                outputs[iter][root],
                msg=("Mismatch in iteration %d for rank %d" % (iter, root)),
            )

    def test_scatter_stress(self):
        inputs = [
            [torch.tensor([i + self.rank]) for _ in range(self.world_size)]
            for i in range(1000)
        ]
        self._test_scatter_stress(inputs, lambda t: t.clone())

    @unittest.skip("Test is flaky, see https://github.com/pytorch/pytorch/issues/15963")
    @skip_if_not_multigpu
    def test_scatter_stress_cuda(self):
        inputs = [
            [torch.tensor([i + self.rank]) for _ in range(self.world_size)]
            for i in range(1000)
        ]
        self._test_scatter_stress(inputs, lambda t: t.clone().cuda())

    def test_gather_checks(self):
        store = c10d.FileStore(self.file_name, self.world_size)
        pg = c10d.ProcessGroupGloo(store, self.rank, self.world_size, self.opts())

        t1 = torch.zeros([1], dtype=torch.float32)
        t2 = torch.zeros([1], dtype=torch.float64)
        t3 = torch.zeros([2], dtype=torch.float32)

        with self.assertRaisesRegex(ValueError, "invalid root rank"):
            opts = c10d.GatherOptions()
            opts.rootRank = -1
            pg.gather([], [t1], opts)

        with self.assertRaisesRegex(ValueError, "invalid root rank"):
            opts = c10d.GatherOptions()
            opts.rootRank = self.world_size
            pg.gather([], [t1], opts)

        with self.assertRaisesRegex(ValueError, "requires a single-element input tensor list"):
            opts = c10d.GatherOptions()
            opts.rootRank = 0
            pg.gather([], [], opts)

        with self.assertRaisesRegex(ValueError, "requires a single-element input tensor list"):
            opts = c10d.GatherOptions()
            opts.rootRank = 0
            pg.gather([], [t1, t1], opts)

        with self.assertRaisesRegex(ValueError, "requires a single-element output list"):
            opts = c10d.GatherOptions()
            opts.rootRank = self.rank
            pg.gather([], [t1], opts)

        with self.assertRaisesRegex(ValueError, "requires a single-element output list"):
            opts = c10d.GatherOptions()
            opts.rootRank = self.rank
            pg.gather([[t1] * self.world_size, [t1] * self.world_size], [t1], opts)

        desired_list_size = self.world_size
        incorrect_list_size = self.world_size - 1
        err_str = "Incorrect output list size {}. Output list size should be {}"
        with self.assertRaisesRegex(ValueError, err_str.format(incorrect_list_size, desired_list_size)):
            opts = c10d.GatherOptions()
            opts.rootRank = self.rank
            pg.gather([[t1] * incorrect_list_size], [t1], opts)

        incorrect_list_size = self.world_size + 1
        with self.assertRaisesRegex(ValueError, err_str.format(incorrect_list_size, desired_list_size)):
            opts = c10d.GatherOptions()
            opts.rootRank = self.rank
            pg.gather([[t1] * incorrect_list_size], [t1], opts)

        with self.assertRaisesRegex(ValueError, "invalid tensor type"):
            opts = c10d.GatherOptions()
            opts.rootRank = self.rank
            pg.gather([[t2] * self.world_size], [t1], opts)

        with self.assertRaisesRegex(ValueError, "invalid tensor size"):
            opts = c10d.GatherOptions()
            opts.rootRank = self.rank
            pg.gather([[t3] * self.world_size], [t1], opts)

        with self.assertRaisesRegex(ValueError, "requires empty output on non-root"):
            opts = c10d.GatherOptions()
            opts.rootRank = (self.rank + 1) % self.world_size
            pg.gather([[t1] * self.world_size], [t1], opts)

    def _test_gather_basics(self, fn):
        store = c10d.FileStore(self.file_name, self.world_size)
        pg = c10d.ProcessGroupGloo(store, self.rank, self.world_size, self.opts())

        # Preallocate tensors for input/output
        input = [fn(torch.tensor([self.rank]))]
        outputs = [fn(torch.tensor([-1])) for _ in range(self.world_size)]

        # Take turns being the gather root and accumulate work items
        work = []
        for i in range(self.world_size):
            opts = c10d.GatherOptions()
            opts.rootRank = i
            if i == self.rank:
                work.append(pg.gather([outputs], input, opts))
            else:
                work.append(pg.gather([], input, opts))

        # Wait for work to complete
        expected = [torch.tensor([rank]) for rank in range(self.world_size)]
        for i in range(self.world_size):
            work[i].wait()
            if i == self.rank:
                self.assertEqual(expected, outputs)

    def test_gather_basics(self):
        self._test_gather_basics(lambda t: t.clone())

    @skip_if_not_multigpu
    def test_gather_basics_cuda(self):
        self._test_gather_basics(lambda t: t.clone().cuda())

    def _test_gather_stress(self, inputs, fn):
        store = c10d.FileStore(self.file_name, self.world_size)
        pg = c10d.ProcessGroupGloo(store, self.rank, self.world_size, self.opts(threads=8))
        work_handles = []
        outputs = [
            [
                [fn(torch.tensor([-1])) for _ in range(self.world_size)]
            ] for _ in range(len(inputs))
        ]
        expected_outputs = [
            [
                [torch.tensor([i + j]) for j in range(self.world_size)]
            ] for i in range(len(inputs))
        ]
        for i in range(len(inputs)):
            for root in range(self.world_size):
                opts = c10d.GatherOptions()
                opts.rootRank = root
                if root == self.rank:
                    work = pg.gather(outputs[i], [fn(inputs[i])], opts)
                else:
                    work = pg.gather([], [fn(inputs[i])], opts)
                work_handles.append(work)

        for i, work_handle in enumerate(work_handles):
            work_handle.wait()
            iter = i // self.world_size
            root = i % self.world_size
            if root == self.rank:
                self.assertEqual(
                    expected_outputs[iter],
                    outputs[iter],
                    msg=("Mismatch in iteration %d for root %d" % (iter, root))
                )

    def test_gather_stress(self):
        inputs = [torch.tensor([i + self.rank]) for i in range(1000)]
        self._test_gather_stress(inputs, lambda t: t.clone())

    @skip_if_not_multigpu
    @skip_if_rocm
    def test_gather_stress_cuda(self):
        inputs = [torch.tensor([i + self.rank]).cuda() for i in range(1000)]
        self._test_gather_stress(inputs, lambda t: t.clone().cuda())

    def test_allgather_checks(self):
        store = c10d.FileStore(self.file_name, self.world_size)
        pg = c10d.ProcessGroupGloo(store, self.rank, self.world_size, self.opts())

        t1 = torch.zeros([1], dtype=torch.float32)
        t2 = torch.zeros([1], dtype=torch.float64)
        t3 = torch.zeros([2], dtype=torch.float32)

        with self.assertRaisesRegex(ValueError, "requires non-empty input tensor list"):
            pg.allgather([], [])

        with self.assertRaisesRegex(ValueError, "requires input/output tensor lists to have the same length"):
            pg.allgather([], [t1])

        with self.assertRaisesRegex(ValueError, "requires input/output tensor lists to have the same length"):
            pg.allgather([[t1] * self.world_size, [t1] * self.world_size], [t1])

        with self.assertRaisesRegex(ValueError, "invalid output tensor list"):
            pg.allgather([[t1] * (self.world_size - 1)], [t1])

        with self.assertRaisesRegex(ValueError, "invalid output tensor list"):
            pg.allgather([[t1] * (self.world_size + 1)], [t1])

        with self.assertRaisesRegex(ValueError, "invalid tensor type"):
            pg.allgather([[t1, t1] * (self.world_size), [t1, t1] * (self.world_size)], [t1, t2])

        with self.assertRaisesRegex(ValueError, "invalid tensor size"):
            pg.allgather([[t1, t1] * (self.world_size), [t1, t1] * (self.world_size)], [t1, t3])

        with self.assertRaisesRegex(ValueError, "invalid tensor type"):
            pg.allgather([([t1, t2] * (self.world_size))[:self.world_size]], [t1])

        with self.assertRaisesRegex(ValueError, "invalid tensor size"):
            pg.allgather([([t1, t3] * (self.world_size))[:self.world_size]], [t1])

    def _test_allgather_basics(self, fn):
        store = c10d.FileStore(self.file_name, self.world_size)
        pg = c10d.ProcessGroupGloo(store, self.rank, self.world_size, self.opts())

        # Run with N input tensor per rank
        for n in [1, 2, 3]:
            input = [
                fn(torch.tensor([n * self.rank + i])) for i in range(n)
            ]
            output = [
                [
                    fn(torch.tensor([-1])) for _ in range(n * self.world_size)
                ] for _ in range(n)
            ]
            expected_output = [
                [
                    torch.tensor([i]) for i in range(n * self.world_size)
                ] for _ in range(n)
            ]
            work = pg.allgather(output, input)
            work.wait()
            self.assertEqual(expected_output, output)

    def test_allgather_basics(self):
        self._test_allgather_basics(lambda t: t.clone())

    @skip_if_not_multigpu
    def test_allgather_basics_cuda(self):
        self._test_allgather_basics(lambda t: t.clone().cuda())

    def _test_allgather_stress(self, inputs, fn):
        store = c10d.FileStore(self.file_name, self.world_size)
        pg = c10d.ProcessGroupGloo(store, self.rank, self.world_size, self.opts(threads=8))
        work_handles = []
        outputs = [
            [
                [fn(torch.tensor([-1])) for _ in range(self.world_size)]
            ] for _ in range(len(inputs))
        ]
        expected_outputs = [
            [
                [torch.tensor([i + j]) for j in range(self.world_size)]
            ] for i in range(len(inputs))
        ]
        for i in range(len(inputs)):
            work = pg.allgather(outputs[i], [fn(inputs[i])])
            work_handles.append(work)

        for i, work_handle in enumerate(work_handles):
            work_handle.wait()
            self.assertEqual(
                expected_outputs[i],
                outputs[i],
                msg=("Mismatch in iteration %d" % i),
            )

    def test_allgather_stress(self):
        inputs = [torch.tensor([i + self.rank]) for i in range(1000)]
        self._test_allgather_stress(inputs, lambda t: t.clone())

    @skip_if_not_multigpu
    @skip_if_rocm
    def test_allgather_stress_cuda(self):
        inputs = [torch.tensor([i + self.rank]).cuda() for i in range(1000)]
        self._test_allgather_stress(inputs, lambda t: t.clone().cuda())

    def test_allgather_coalesced_checks(self):
        store = c10d.FileStore(self.file_name, self.world_size)
        pg = c10d.ProcessGroupGloo(store, self.rank, self.world_size, self.opts())
        dummy_input = [torch.zeros([1], dtype=torch.float32)]
        dummy_output_lists = [
            [torch.zeros([1], dtype=torch.float32)] for _ in range(self.world_size)
        ]

        # One of output tensors does not match input list.
        dummy_output_lists[0] = [torch.zeros([0], dtype=torch.float32)]
        with self.assertRaisesRegex(ValueError,
                                    "invalid size of output tensor at index 0"):
            c10d.all_gather_coalesced(dummy_output_lists, dummy_input, pg)

        # One of output tensors does not match input list.
        dummy_output_lists[0] = [torch.zeros([1], dtype=torch.float64)]
        with self.assertRaisesRegex(ValueError,
                                    "invalid tensor type at index 0"):
            c10d.all_gather_coalesced(dummy_output_lists, dummy_input, pg)

        # Output lists have too many elements
        dummy_output_lists = [
            [
                torch.zeros([1], dtype=torch.float32)
            ] for _ in range(self.world_size + 1)
        ]
        with self.assertRaisesRegex(ValueError,
                                    "output lists should be equal to world size"):
            c10d.all_gather_coalesced(dummy_output_lists, dummy_input, pg)

        # Output is not a list of lists.
        dummy_output_lists = [torch.zeros([0], dtype=torch.float32)]
        with self.assertRaisesRegex(RuntimeError,
                                    "Invalid function argument.*output_tensor_lists"):
            c10d.all_gather_coalesced(dummy_output_lists, dummy_input, pg)

    def test_reduce_checks(self):
        store = c10d.FileStore(self.file_name, self.world_size)
        pg = c10d.ProcessGroupGloo(store, self.rank, self.world_size, self.opts())

        t1 = torch.zeros([1], dtype=torch.float32)

        with self.assertRaisesRegex(ValueError, "invalid root rank"):
            opts = c10d.ReduceOptions()
            opts.rootRank = -1
            opts.rootTensor = 0
            pg.reduce([t1], opts)

        with self.assertRaisesRegex(ValueError, "invalid root rank"):
            opts = c10d.ReduceOptions()
            opts.rootRank = self.world_size
            opts.rootTensor = 0
            pg.reduce([t1], opts)

        with self.assertRaisesRegex(ValueError, "invalid root tensor"):
            opts = c10d.ReduceOptions()
            opts.rootRank = self.rank
            opts.rootTensor = 1
            pg.reduce([t1], opts)

        with self.assertRaisesRegex(ValueError, "requires a single-element tensor list"):
            opts = c10d.ReduceOptions()
            opts.rootRank = self.rank
            opts.rootTensor = 0
            pg.reduce([t1, t1], opts)

    def _test_reduce_basics(self, fn):
        store = c10d.FileStore(self.file_name, self.world_size)
        pg = c10d.ProcessGroupGloo(store, self.rank, self.world_size, self.opts())
        for (op, input, output) in simple_reduce_tests(self.rank, self.world_size):
            for root in range(self.world_size):
                opts = c10d.ReduceOptions()
                opts.reduceOp = op
                opts.rootRank = root
                tmp = fn(input)
                work = pg.reduce([tmp], opts)
                work.wait()
                if root == self.rank:
                    # TODO(#38095): Replace assertEqualIgnoreType. See issue #38095
                    self.assertEqualIgnoreType(output, tmp)

    def test_reduce_basics(self):
        self._test_reduce_basics(lambda t: t.clone())

    @skip_if_not_multigpu
    def test_reduce_basics_cuda(self):
        self._test_reduce_basics(lambda t: t.clone().cuda())

    def _test_reduce_stress(self, inputs):
        store = c10d.FileStore(self.file_name, self.world_size)
        pg = c10d.ProcessGroupGloo(store, self.rank, self.world_size, self.opts(threads=8))
        work_handles = []
        outputs = []
        for i in range(len(inputs)):
            for root in range(self.world_size):
                opts = c10d.ReduceOptions()
                opts.rootRank = root
                tmp = inputs[i].clone()
                outputs.append(tmp)
                work = pg.reduce([tmp], opts)
                work_handles.append(work)

        for i, work_handle in enumerate(work_handles):
            work_handle.wait()
            iter = i // self.world_size
            root = i % self.world_size
            if root == self.rank:
                # TODO(#38095): Replace assertEqualIgnoreType. See issue #38095
                self.assertEqualIgnoreType(
                    torch.tensor([
                        (iter * self.world_size) +
                        (self.world_size * (self.world_size - 1) / 2)
                    ]),
                    outputs[i],
                    msg=("Mismatch in iteration %d with root rank %d" % (iter, root)),
                )

    def test_reduce_stress(self):
        inputs = [torch.tensor([i + self.rank]) for i in range(1000)]
        self._test_reduce_stress(inputs)

    @skip_if_not_multigpu
    @skip_if_rocm
    def test_reduce_stress_cuda(self):
        inputs = [torch.tensor([i + self.rank]).cuda() for i in range(1000)]
        self._test_reduce_stress(inputs)

    def test_send_recv_all_to_all(self):
        store = c10d.FileStore(self.file_name, self.world_size)
        pg = c10d.ProcessGroupGloo(store, self.rank, self.world_size, self.opts())

        # Preallocate tensors for input/output
        inputs = [torch.tensor([self.rank]) for _ in range(self.world_size)]
        outputs = [torch.tensor([-1]) for _ in range(self.world_size)]

        # Issue sends
        send_work = []
        for i in range(self.world_size):
            if i == self.rank:
                continue
            send_work.append(pg.send([inputs[i]], i, 0))

        # Issue recvs
        recv_work = []
        for i in range(self.world_size):
            if i == self.rank:
                continue
            recv_work.append(pg.recv([outputs[i]], i, 0))

        # Wait for sends to complete
        for work in send_work:
            work.wait()
            self.assertTrue(work.is_completed())

        # Wait for recvs to complete
        for work in recv_work:
            work.wait()
            self.assertTrue(work.is_completed())

        # Test that every output other than our own contains the respective rank
        for i in range(self.world_size):
            if i == self.rank:
                continue
            self.assertEqual(torch.tensor([i]), outputs[i])

    def test_barrier_implies_wait(self):
        store = c10d.FileStore(self.file_name, self.world_size)
        pg = c10d.ProcessGroupGloo(store, self.rank, self.world_size)

        # Kick off allreduce operations
        size = (100, 100)
        num = 16
        tensors = [torch.full(size, float(i)) for i in range(num)]
        for tensor in tensors:
            # Note: leak the returned work handle
            pg.allreduce(tensor)

        # Barrier should ensure all previous work has completed
        pg.barrier().wait()

        for i, tensor in enumerate(tensors):
            self.assertEqual(torch.full(size, float(i * self.world_size)), tensor)

    def test_round_robin(self):
        num_process_groups = 2
        store = c10d.FileStore(self.file_name, self.world_size)
        pg = c10d._round_robin_process_groups([
            c10d.ProcessGroupGloo(
                c10d.PrefixStore(str(i), store),
                self.rank,
                self.world_size)
            for i in range(num_process_groups)
        ])

        # Run a few collectives so that we have called each process group
        for _ in range(num_process_groups + 1):
            tensor = torch.full([100, 100], float(self.rank))
            pg.broadcast(tensor, root=0).wait()
            self.assertEqual(torch.full([100, 100], 0.), tensor)

    def test_round_robin_create_destroy(self):
        store = c10d.FileStore(self.file_name, self.world_size)

        def create(num, prefix):
            return c10d._round_robin_process_groups([
                c10d.ProcessGroupGloo(
                    c10d.PrefixStore("%s/%d" % (prefix, i), store),
                    self.rank,
                    self.world_size)
                for i in range(num)
            ])

        # Run create/use/destroy twice
        for i in range(2):
            num_process_groups = 2
            pg = create(num=num_process_groups, prefix=i)
            for _ in range(3):
                tensor = torch.ones([10, 10])
                pg.allreduce(tensor).wait()
                self.assertEqual(torch.full([10, 10], float(self.world_size)), tensor)
            del pg


@requires_nccl()
@unittest.skipIf(
    TEST_WITH_TSAN,
    "TSAN is not fork-safe since we're forking in a multi-threaded environment",
)
@skip_if_rocm
class ProcessGroupNCCLTest(TestCase):
    MAIN_PROCESS_RANK = 0

    def setUp(self):
        self.rank = self.MAIN_PROCESS_RANK
        self.world_size = 1
        self.file = tempfile.NamedTemporaryFile(delete=False)
        self.num_gpus = torch.cuda.device_count()
        if self.num_gpus < 2:
            raise unittest.SkipTest("NCCL test requires 2+ GPUs")

    def tearDown(self):
        pass

    def test_empty_tensors(self):
        store = c10d.FileStore(self.file.name, self.world_size)
        pg = c10d.ProcessGroupNCCL(store, self.rank, self.world_size)

        xs = [torch.cuda.FloatTensor([])]
        pg.broadcast(xs).wait()
        self.assertEqual(0, xs[0].numel())

        pg.allreduce(xs).wait()
        self.assertEqual(0, xs[0].numel())

        pg.reduce(xs).wait()
        self.assertEqual(0, xs[0].numel())

        ys = [[torch.cuda.FloatTensor([]) for _ in range(self.world_size)]]
        pg.allgather(ys, xs).wait()
        for y in ys[0]:
            self.assertEqual(0, y.numel())

        ys = [torch.cuda.FloatTensor([])]
        xs = [[torch.cuda.FloatTensor([]) for _ in range(self.world_size)]]
        pg.reduce_scatter(ys, xs).wait()
        self.assertEqual(0, ys[0].numel())

    def test_broadcast_ops(self):
        store = c10d.FileStore(self.file.name, self.world_size)
        pg = c10d.ProcessGroupNCCL(store, self.rank, self.world_size)

        def broadcast(xs, rootRank, rootTensor):
            opts = c10d.BroadcastOptions()
            opts.rootRank = rootRank
            opts.rootTensor = rootTensor
            work = pg.broadcast(xs, opts)
            work.wait()

        # for every root tensor
        for rt in range(self.num_gpus):
            tensors = []
            for i in range(self.num_gpus):
                tensors.append(torch.tensor([i]).cuda(i))

            broadcast(tensors, self.rank, rt)

            for i in range(self.num_gpus):
                self.assertEqual(tensors[i], tensors[rt])

    def test_allreduce_ops(self):
        store = c10d.FileStore(self.file.name, self.world_size)
        pg = c10d.ProcessGroupNCCL(store, self.rank, self.world_size)

        def allreduce(tensors, op):
            opts = c10d.AllreduceOptions()
            opts.reduceOp = op
            work = pg.allreduce(tensors, opts)
            work.wait()

        # Sum
        tensors = []
        for i in range(self.num_gpus):
            tensors.append(torch.tensor([i + 1]).cuda(i))

        allreduce(tensors, c10d.ReduceOp.SUM)

        for i in range(self.num_gpus):
            # TODO(#38095): Replace assertEqualIgnoreType. See issue #38095
            self.assertEqualIgnoreType(
                torch.tensor([float(self.num_gpus * (self.num_gpus + 1) / 2)]),
                tensors[i])

        # Product
        tensors = []
        for i in range(self.num_gpus):
            tensors.append(torch.tensor([i + 1]).cuda(i))

        allreduce(tensors, c10d.ReduceOp.PRODUCT)

        for i in range(self.num_gpus):
            # TODO(#38095): Replace assertEqualIgnoreType. See issue #38095
            self.assertEqualIgnoreType(
                torch.tensor([float(math.factorial(self.num_gpus))]),
                tensors[i])

        # Min
        tensors = []
        for i in range(self.num_gpus):
            tensors.append(torch.tensor([i + 1]).cuda(i))

        allreduce(tensors, c10d.ReduceOp.MIN)

        for i in range(self.num_gpus):
            # TODO(#38095): Replace assertEqualIgnoreType. See issue #38095
            self.assertEqualIgnoreType(torch.tensor([1.0]), tensors[i])

        # Max
        tensors = []
        for i in range(self.num_gpus):
            tensors.append(torch.tensor([i + 1]).cuda(i))

        allreduce(tensors, c10d.ReduceOp.MAX)

        for i in range(self.num_gpus):
            self.assertEqual(torch.tensor([self.num_gpus]), tensors[i])

        for op in (c10d.ReduceOp.BAND, c10d.ReduceOp.BOR, c10d.ReduceOp.BXOR):
            with self.assertRaisesRegex(RuntimeError, "Cannot use " + str(op) + " with NCCL"):
                allreduce(tensors, op)

    def test_reduce_ops(self):
        store = c10d.FileStore(self.file.name, self.world_size)
        pg = c10d.ProcessGroupNCCL(store, self.rank, self.world_size)

        def reduce(xs, rootRank, rootTensor, op=None):
            opts = c10d.ReduceOptions()
            opts.rootRank = rootRank
            opts.rootTensor = rootTensor
            if op:
                opts.reduceOp = op
            work = pg.reduce(xs, opts)
            work.wait()

        # for every root tensor
        for rt in range(self.num_gpus):
            tensors = []
            for i in range(self.num_gpus):
                tensors.append(torch.tensor([i + 1]).cuda(i))

            reduce(tensors, self.rank, rt)

            # TODO(#38095): Replace assertEqualIgnoreType. See issue #38095
            self.assertEqualIgnoreType(
                torch.tensor([float(self.num_gpus * (self.num_gpus + 1) / 2)]),
                tensors[rt])

            for op in (c10d.ReduceOp.BAND, c10d.ReduceOp.BOR, c10d.ReduceOp.BXOR):
                with self.assertRaisesRegex(RuntimeError, "Cannot use " + str(op) + " with NCCL"):
                    reduce(tensors, self.rank, rt, op)

    def test_allgather_ops(self):
        store = c10d.FileStore(self.file.name, self.world_size)
        pg = c10d.ProcessGroupNCCL(store, self.rank, self.world_size)

        def allgather(output_ts, input_ts):
            work = pg.allgather(output_ts, input_ts)
            work.wait()

        tensors = []
        output_ts = [[] for _ in range(self.num_gpus)]

        for idx, ls in enumerate(output_ts):
            for _ in range(self.world_size * self.num_gpus):
                ls.append(torch.tensor([0]).cuda(idx))

        for i in range(self.num_gpus):
            tensors.append(torch.tensor([i]).cuda(i))

        allgather(output_ts, tensors)

        # Verification
        for device_ts in output_ts:
            for s_idx, t in enumerate(device_ts):
                self.assertEqual(torch.tensor([s_idx]), t)

    def test_reduce_scatter_ops(self):
        store = c10d.FileStore(self.file.name, self.world_size)
        pg = c10d.ProcessGroupNCCL(store, self.rank, self.world_size)

        def reduce_scatter(outputs, input_lists, op):
            opts = c10d.ReduceScatterOptions()
            opts.reduceOp = op
            work = pg.reduce_scatter(outputs, input_lists, opts)
            work.wait()

        virtual_rank = self.rank * self.world_size
        virtual_world_size = self.num_gpus * self.world_size

        output = [
            torch.tensor([0]).cuda(i)
            for i in range(self.num_gpus)
        ]

        #           0                   1                   2
        #   0   [0..11]             [1..12]
        #   1   [3..14]
        #   2
        #   3

        # Sum
        tensor_lists = [
            [
                torch.tensor([self.rank * self.num_gpus + i + j]).cuda(i)
                for j in range(virtual_world_size)
            ]
            for i in range(self.num_gpus)
        ]

        reduce_scatter(output, tensor_lists, c10d.ReduceOp.SUM)

        for i in range(self.num_gpus):
            expected = torch.tensor([
                float(self.num_gpus * (self.num_gpus - 1) / 2) +
                (virtual_rank + i) * virtual_world_size
            ])
            # TODO(#38095): Replace assertEqualIgnoreType. See issue #38095
            self.assertEqualIgnoreType(expected, output[i])

        # Min
        reduce_scatter(output, tensor_lists, c10d.ReduceOp.MIN)

        for i in range(self.num_gpus):
            expected = torch.tensor([self.rank * self.world_size + i])
            self.assertEqual(expected, output[i])

        # Max
        reduce_scatter(output, tensor_lists, c10d.ReduceOp.MAX)

        for i in range(self.num_gpus):
            expected = torch.tensor(
                [self.rank * self.world_size + i + virtual_world_size - 1]
            )
            self.assertEqual(expected, output[i])

        # Product
        tensor_lists = [
            [
                torch.tensor([
                    (self.rank * self.num_gpus + i + j) % virtual_world_size + 1
                ]).cuda(i)
                for j in range(virtual_world_size)
            ]
            for i in range(self.num_gpus)
        ]

        reduce_scatter(output, tensor_lists, c10d.ReduceOp.PRODUCT)

        for i in range(self.num_gpus):
            expected = torch.tensor([float(math.factorial(virtual_world_size))])
            # TODO(#38095): Replace assertEqualIgnoreType. See issue #38095
            self.assertEqualIgnoreType(expected, output[i])

    def test_barrier(self):
        store = c10d.FileStore(self.file.name, self.world_size)
        pg = c10d.ProcessGroupNCCL(store, self.rank, self.world_size)

        def allreduce(tensors):
            opts = c10d.AllreduceOptions()
            work = pg.allreduce(tensors, opts)
            return work

        # Making the collective to operate on
        # 1, 2, 3, 4, .... self.num_gpus GPUs
        tensors_list = [[] for _ in range(2, self.num_gpus + 1)]
        for i in range(2, self.num_gpus + 1):
            for j in range(i):
                tensors_list[i - 2].append(torch.tensor([j + 1]).cuda(j))

        works = []
        for tensors in tensors_list:
            work = allreduce(tensors)
            works.append(work)

        # Barrier will ensure that all previous work is completed
        pg.barrier().wait()

        for i in range(2, self.num_gpus + 1):
            for j in range(i):
                # TODO(#38095): Replace assertEqualIgnoreType. See issue #38095
                self.assertEqualIgnoreType(
                    torch.tensor([float(i * (i + 1) / 2)]),
                    tensors_list[i - 2][j])


class Net(nn.Module):
    def __init__(self):
        super(Net, self).__init__()
        self.fc1 = nn.Linear(2, 10, bias=False)
        self.fc2 = nn.Linear(10, 50, bias=False)
        self.fc3 = nn.Linear(50, 4, bias=False)
        self.relu = nn.ReLU()

    def forward(self, x):
        x = self.relu(self.fc1(x))
        x = self.relu(self.fc2(x))
        x = self.fc3(x)
        return F.softmax(x, dim=1)


class DoubleGpuNet(nn.Module):
    def __init__(self, gpus):
        super(DoubleGpuNet, self).__init__()
        self.fc1 = nn.Linear(2, 10, bias=False).to(gpus[0])
        self.fc2 = nn.Linear(10, 50, bias=False).to(gpus[1])
        self.fc3 = nn.Linear(50, 4, bias=False).to(gpus[1])
        self.relu = nn.ReLU()
        self.no_grad_param = nn.Parameter(torch.tensor([2, 2]).long(),
                                          requires_grad=False).to(gpus[0])

    def forward(self, x):
        dev0 = self.fc1.weight.device
        dev1 = self.fc2.weight.device
        x = self.relu(self.fc1(x.to(dev0)))
        x = self.relu(self.fc2(x.to(dev1)))
        x = self.fc3(x)
        return F.softmax(x, dim=1).to(dev0)


class QuadraGpuNet(nn.Module):
    def __init__(self, gpus):
        super(QuadraGpuNet, self).__init__()
        self.fc1 = nn.Linear(2, 10, bias=False).to(gpus[0])
        self.fc2 = nn.Linear(10, 50, bias=False).to(gpus[1])
        self.fc3 = nn.Linear(50, 4, bias=False).to(gpus[2])
        self.fc4 = nn.Linear(4, 4, bias=False).to(gpus[3])
        self.relu = nn.ReLU()
        self.no_grad_param = nn.Parameter(torch.tensor([2, 2]).long(),
                                          requires_grad=False).to(gpus[0])

    def forward(self, x):
        dev0 = self.fc1.weight.device
        dev1 = self.fc2.weight.device
        dev2 = self.fc3.weight.device
        dev3 = self.fc4.weight.device
        x = self.relu(self.fc1(x.to(dev0)))
        x = self.relu(self.fc2(x.to(dev1)))
        x = self.relu(self.fc3(x.to(dev2)))
        x = self.fc4(x.to(dev3))
        return F.softmax(x, dim=1).to(dev0)


class ConvNet(nn.Module):
    def __init__(self, gpus, layouts, dtypes):
        super(ConvNet, self).__init__()
        self.dtypes = dtypes
        if isinstance(gpus, list):
            self.layer_gpus = gpus
        else:
            gpus = [gpus] * 4
        self.conv0 = torch.nn.Conv2d(8, 16, (2, 2)).to(device=gpus[0], memory_format=layouts[0], dtype=dtypes[0])
        self.conv1 = torch.nn.Conv2d(16, 32, (2, 2)).to(device=gpus[1], memory_format=layouts[1], dtype=dtypes[1])
        self.conv2 = torch.nn.Conv2d(32, 16, (2, 2)).to(device=gpus[2], memory_format=layouts[2], dtype=dtypes[2])
        self.conv3 = torch.nn.Conv2d(16, 8, (2, 2)).to(device=gpus[3], memory_format=layouts[3], dtype=dtypes[3])

    def forward(self, x):
        x = x.to(self.dtypes[0])
        # Could say
        # x = self.conv0(x).to(device=self.conv1.weight.device, dtype=self.dtypes[1])
        # etc.  But I don't want to appeal to the weights' devices directly, because part of this test's purpose
        # is to verify weights are where expected if the model gets replicated.
        gpus = self.layer_gpus if hasattr(self, "layer_gpus") else [x.device] * 4
        x = self.conv0(x).to(device=gpus[1], dtype=self.dtypes[1])
        x = self.conv1(x).to(device=gpus[2], dtype=self.dtypes[2])
        x = self.conv2(x).to(device=gpus[3], dtype=self.dtypes[3])
        return self.conv3(x)


class Task(nn.Module):
    def __init__(self):
        super().__init__()
        self.p = nn.Parameter(torch.ones(2, 2))

    def forward(self, x):
        return self.p + x


class ModuleForDdpCommHook(nn.Module):
    def __init__(self):
        super().__init__()
        self.t0 = Task()

    def forward(self, x, rank):
        return self.t0(x + rank)


class SparseGradientModule(nn.Module):
    def __init__(self):
        super(SparseGradientModule, self).__init__()
        self.embedding = nn.EmbeddingBag(10, 10, sparse=True)

    def forward(self, x):
        return F.softmax(self.embedding(x), dim=1)


@unittest.skipIf(TEST_WITH_TSAN, "TSAN is not fork-safe since we're forking in a multi-threaded environment")
class DistributedDataParallelTest(MultiProcessTestCase):
    def setUp(self):
        super(DistributedDataParallelTest, self).setUp()
        self._fork_processes()

    def tearDown(self):
        # DistributedDataParallel test doesn't seem to call FileStore destructor
        # TODO: investigate this test and the test is known to have issues
        # Use this hack to remove files for that test
        try:
            os.remove(self.file_name)
        except OSError:
            pass

    @property
    def world_size(self):
        return 2

    def _prepare_single_device_module(
            self, process_group, devices, device_ids, global_batch_size, gradient_as_bucket_view=False):
        model = Net()
        ddp_model = DistributedDataParallel(
            copy.deepcopy(model).to(devices[0]),
            device_ids=device_ids,
            process_group=process_group,
            bucket_cap_mb=0.001,
            gradient_as_bucket_view=gradient_as_bucket_view)

        model.to(devices[0])

        input = torch.randn(global_batch_size, 2).to(devices[0])
        target = torch.randn(global_batch_size, 4).to(devices[0])

        return model, ddp_model, input, target

    def _prepare_multi_device_module(self, process_group, devices, device_ids, global_batch_size, gradient_as_bucket_view=False):
        self.assertTrue(
            len(devices) == 2 or len(devices) == 4,
            "unexpected devices for ddp tests {}".format(devices))
        if len(devices) == 2:
            model = DoubleGpuNet(devices)
        elif len(devices) == 4:
            model = QuadraGpuNet(devices)

        ddp_model = DistributedDataParallel(
            copy.deepcopy(model),
            device_ids=device_ids,
            process_group=process_group,
            bucket_cap_mb=0.001,
            gradient_as_bucket_view=gradient_as_bucket_view)

        input = torch.randn(global_batch_size, 2).cuda(devices[0])
        target = torch.randn(global_batch_size, 4)

        return model, ddp_model, input, target

    def _test_ddp_with_process_group(self, process_group, devices, device_ids, multi_device=False, gradient_as_bucket_view=False):
        """
        Note: we pass down `device_ids` all the way to DistributedDataParallel
        as part of the test. Below you find tests that either use a list of
        integers, a list of `torch.Device` instances, or an empty list.
        The `devices` argument is used to control placement of the model and
        must always be specified as list of `torch.Device` instances.
        """
        local_batch_size = len(devices)
        global_batch_size = self.world_size * local_batch_size

        if multi_device:
            model, ddp_model, input, target = \
                self._prepare_multi_device_module(
                    process_group, devices, device_ids, global_batch_size, gradient_as_bucket_view)
        else:
            model, ddp_model, input, target = \
                self._prepare_single_device_module(
                    process_group, devices, device_ids, global_batch_size, gradient_as_bucket_view)

        def step_model(model, input, target):
            model.train()
            output = model(input)
            loss = F.mse_loss(output, target.to(output.device))
            loss.backward()

        def update_parameters(model):
            for param in model.parameters():
                with torch.no_grad():
                    param -= param.grad
                param.grad = None

        # check two model parameters over 2 iterations
        for iteration in range(2):
            # single cpu/gpu training
            step_model(model, input, target)

            # DDP training, DDP scatters subsets of input_cpu to nodes/GPUs
            step_model(ddp_model,
                       input[self.rank * local_batch_size: (self.rank + 1) * local_batch_size],
                       target[self.rank * local_batch_size: (self.rank + 1) * local_batch_size])

            # Update weights and run a second iteration to shake out errors
            update_parameters(model)
            update_parameters(ddp_model)
            self.assertEqual(len(list(model.parameters())), len(list(ddp_model.parameters())))
            for i, j in zip(model.parameters(), ddp_model.parameters()):
                self.assertEqual(i, j)

            # Shuffle the input so that DDP input is different
            torch.manual_seed(1337 + iteration)
            input = input[torch.randperm(global_batch_size)]

    def _test_gloo_backend(self, devices, device_ids, multi_device=False, gradient_as_bucket_view=False):
        store = c10d.FileStore(self.file_name, self.world_size)
        options = c10d.ProcessGroupGloo.Options()
        options.devices = [c10d.ProcessGroupGloo.create_device(interface=LOOPBACK)]
        process_group = c10d.ProcessGroupGloo(store, self.rank, self.world_size, options)
        self._test_ddp_with_process_group(process_group, devices, device_ids, multi_device, gradient_as_bucket_view)

    @requires_gloo()
    def test_gloo_backend_cpu_module(self):
        self._test_gloo_backend([torch.device("cpu")], [])

    @requires_gloo()
    def test_gloo_backend_cpu_module_grad_is_view(self):
        self._test_gloo_backend([torch.device("cpu")], [], gradient_as_bucket_view=True)

    @requires_gloo()
    @skip_if_not_multigpu
    def test_gloo_backend_1gpu_module_device_ids_integer_list(self):
        int_devices = gpus_for_rank(self.world_size)[self.rank][:1]
        devices = [torch.device("cuda:" + str(i)) for i in int_devices]
        self._test_gloo_backend(devices, int_devices)

    @requires_gloo()
    @skip_if_not_multigpu
    def test_gloo_backend_1gpu_module_device_ids_torch_device_list(self):
        int_devices = gpus_for_rank(self.world_size)[self.rank][:1]
        devices = [torch.device("cuda:" + str(i)) for i in int_devices]
        self._test_gloo_backend(devices, devices)

    @requires_gloo()
    @skip_if_lt_x_gpu(4)
    def test_gloo_backend_2gpu_module(self):
        int_devices = gpus_for_rank(self.world_size)[self.rank][:2]
        devices = [torch.device("cuda:" + str(i)) for i in int_devices]
        self._test_gloo_backend(devices, [], multi_device=True)

    @requires_gloo()
    @skip_if_lt_x_gpu(8)
    def test_gloo_backend_4gpu_module(self):
        int_devices = gpus_for_rank(self.world_size)[self.rank][:4]
        devices = [torch.device("cuda:" + str(i)) for i in int_devices]
        self._test_gloo_backend(devices, [], multi_device=True)

    def _test_nccl_backend(self, devices, device_ids, multi_device=False, gradient_as_bucket_view=False):
        store = c10d.FileStore(self.file_name, self.world_size)
        process_group = c10d.ProcessGroupNCCL(store, self.rank, self.world_size)
        self._test_ddp_with_process_group(process_group, devices, device_ids, multi_device, gradient_as_bucket_view)

    @requires_nccl()
    @skip_if_not_multigpu
    @skip_if_rocm
    def test_nccl_backend_1gpu_module_device_ids_integer_list(self):
        int_devices = gpus_for_rank(self.world_size)[self.rank][:1]
        devices = [torch.device("cuda:" + str(i)) for i in int_devices]
        self._test_nccl_backend(devices, int_devices)

    @requires_nccl()
    @skip_if_not_multigpu
    @skip_if_rocm
    def test_nccl_backend_1gpu_module_device_ids_torch_device_list(self):
        int_devices = gpus_for_rank(self.world_size)[self.rank][:1]
        devices = [torch.device("cuda:" + str(i)) for i in int_devices]
        self._test_nccl_backend(devices, devices)

    @requires_nccl()
    @skip_if_lt_x_gpu(4)
    @skip_if_rocm
    def test_nccl_backend_2gpu_module(self):
        int_devices = gpus_for_rank(self.world_size)[self.rank][:2]
        devices = [torch.device("cuda:" + str(i)) for i in int_devices]
        self._test_nccl_backend(devices, [], multi_device=True)

    @requires_nccl()
    @skip_if_lt_x_gpu(8)
    @skip_if_rocm
    def test_nccl_backend_4gpu_module(self):
        int_devices = gpus_for_rank(self.world_size)[self.rank][:4]
        devices = [torch.device("cuda:" + str(i)) for i in int_devices]
        self._test_nccl_backend(devices, [], multi_device=True)

    @requires_nccl()
    @skip_if_lt_x_gpu(4)
    @skip_if_rocm
    def test_ddp_multi_device_module_config(self):
        gpus = gpus_for_rank(self.world_size)[self.rank]

        self.assertTrue(len(gpus) >= 2, "expecting at least 2 gpus per process")

        store = c10d.FileStore(self.file_name, self.world_size)
        process_group = c10d.ProcessGroupNCCL(store, self.rank, self.world_size)

        gpus = gpus[:2]
        model = DoubleGpuNet(gpus)

        with self.assertRaisesRegex(AssertionError, "output_device .* single-device GPU"):
            ddp_model = DistributedDataParallel(
                model, output_device=gpus[1], process_group=process_group)

        with self.assertRaisesRegex(AssertionError, "device_ids .* single-device GPU"):
            ddp_model = DistributedDataParallel(
                model, device_ids=gpus, process_group=process_group)

        with self.assertRaisesRegex(AssertionError, "input module must be on the same type of devices"):
            model.fc1 = model.fc1.cpu()
            ddp_model = DistributedDataParallel(model, process_group=process_group)

        model = model.cpu()
        with self.assertRaisesRegex(AssertionError, "device_ids .* single-device GPU"):
            ddp_model = DistributedDataParallel(
                model, device_ids=gpus, process_group=process_group)

<<<<<<< HEAD
    def _test_fp16(self, gradient_as_bucket_view=False):
=======
    @requires_nccl()
    @skip_if_not_multigpu
    @skip_if_rocm
    def test_fp16(self):
>>>>>>> f3cce29e
        store = c10d.FileStore(self.file_name, self.world_size)
        process_group = c10d.ProcessGroupNCCL(store, self.rank, self.world_size)

        gpus = gpus_for_rank(self.world_size)[self.rank]
        model = nn.Linear(1, 1, bias=False).cuda(gpus[0]).half()
        nn.init.constant_(model.weight, 1)
        ddp_model = DistributedDataParallel(
            model,
            device_ids=[gpus[0]],
            process_group=process_group,
            bucket_cap_mb=0.001,
            gradient_as_bucket_view=gradient_as_bucket_view
        )

        # Input 2**15, so that the gradients will overflow with a
        # world_size of 2, unless we normalize the gradient by the
        # world_size before the reduction
        input = torch.tensor([[2**15]]).cuda(gpus[0]).half()

        # Step model
        ddp_model.train()
        output = ddp_model(input)
        loss = output.sum()
        loss.backward()

        self.assertFalse(
            any(torch.isinf(p.grad).any() for p in ddp_model.parameters())
        )

    @requires_nccl()
    @skip_if_not_multigpu
<<<<<<< HEAD
    def test_fp16(self):
        self._test_fp16()

    @requires_nccl()
    @skip_if_not_multigpu
    def test_fp16_grad_is_view(self):
        self._test_fp16(gradient_as_bucket_view=True)

    def _test_arbitrary_forward_return_value(self, gradient_as_bucket_view=False):
=======
    @skip_if_rocm
    def test_arbitrary_forward_return_value(self):
>>>>>>> f3cce29e
        """
        Note: this test can be sped up by only running it on a CPU module
        once DistributedDataParallel supports them.
        """
        store = c10d.FileStore(self.file_name, self.world_size)
        process_group = c10d.ProcessGroupNCCL(store, self.rank, self.world_size)

        class ForwardReturnValueModule(nn.Module):
            def __init__(self):
                super(ForwardReturnValueModule, self).__init__()
                self.fc1 = nn.Linear(2, 10, bias=False)
                self.fc2 = nn.Linear(10, 4, bias=False)
                self.fc3 = nn.Linear(4, 4, bias=False)
                self.relu = nn.ReLU()

            def forward(self, x, fn):
                x = self.relu(self.fc1(x))
                x = self.relu(self.fc2(x))
                # The first softmax does NOT include fc3 in its autograd graph
                # whereas the second softmax DOES. If we pass only the first
                # tensor we see in the output to the reducer, it marks the
                # gradient for fc3 as ready (because it doesn't show up). If
                # downstream uses of this return value choose to differentiate
                # against the second output tensor, it would still receive a
                # gradient and a callback for this tensor, resulting in a crash.
                return fn(
                    F.softmax(x, dim=1),
                    F.softmax(self.fc3(x), dim=1),
                )

        device_id = gpus_for_rank(self.world_size)[self.rank][0]
        model = DistributedDataParallel(
            ForwardReturnValueModule().float().to(device_id),
            device_ids=[device_id],
            process_group=process_group,
            gradient_as_bucket_view=gradient_as_bucket_view,
        )

        batch_size = 4
        criterion = nn.CrossEntropyLoss()
        input = torch.rand([batch_size, 2], dtype=torch.float)
        target = torch.LongTensor([random.randrange(4) for _ in range(batch_size)]).to(device_id)

        # Always run "backward" to ensure the reducer is called by autograd.
        # If we don't correctly capture the output tensors from the return value,
        # the reducer won't see a hook for the unused parameter, and throw an error.
        # The correct capture is what we're testing in this function.
        def test(box, unbox):
            output = model(input, fn=box)
            loss = criterion(unbox(output), target)
            loss.backward()

        # Test with identity return value
        test(
            box=lambda x, y: (x, y),
            unbox=lambda obj: obj[1],
        )

        # Test with list return value
        test(
            box=lambda x, y: ["foo", x, "bar", y],
            unbox=lambda obj: obj[3],
        )

        # Test with tuple return value
        test(
            box=lambda x, y: ("foo", x, "bar", y),
            unbox=lambda obj: obj[3],
        )

        # Test with dict return value
        test(
            box=lambda x, y: {"foo": "bar", "a": x, "b": y},
            unbox=lambda obj: obj["b"],
        )

        # Test with list with dict return value
        test(
            box=lambda x, y: ["foo", "bar", {"a": x, "b": y}],
            unbox=lambda obj: obj[2]["b"],
        )

        # Test with dict with list return value
        test(
            box=lambda x, y: {"foo": "bar", "list": [0, x, 1, y]},
            unbox=lambda obj: obj["list"][3],
        )

    @requires_nccl()
    @skip_if_not_multigpu
    def test_arbitrary_forward_return_value(self):
        self._test_arbitrary_forward_return_value()

    @requires_nccl()
    @skip_if_not_multigpu
    def test_arbitrary_forward_return_value_grad_is_view(self):
        self._test_arbitrary_forward_return_value(gradient_as_bucket_view=True)

    def _test_find_unused_parameters_kwarg(self, gradient_as_bucket_view=False):
        """
        Note: this test can be sped up by only running it on a CPU module
        once DistributedDataParallel supports them.
        """
        store = c10d.FileStore(self.file_name, self.world_size)
        process_group = c10d.ProcessGroupNCCL(store, self.rank, self.world_size)

        class FindUnusedParametersModule(nn.Module):
            def __init__(self):
                super(FindUnusedParametersModule, self).__init__()
                self.fc1 = nn.Linear(2, 10, bias=False)
                self.fc2 = nn.Linear(10, 4, bias=False)
                self.fc3 = nn.Linear(4, 4, bias=False)
                self.relu = nn.ReLU()

            def forward(self, x):
                x = self.relu(self.fc1(x))
                x = self.relu(self.fc2(x))
                # Return the fc3 module so that the caller can invoke it
                # outside of the forward function. While this is bad practice,
                # we can use it to trigger a reducer error.
                return (F.softmax(x, dim=1), self.fc3)

        device_id = gpus_for_rank(self.world_size)[self.rank][0]
        batch_size = 4
        criterion = nn.CrossEntropyLoss()
        input = torch.rand([batch_size, 2], dtype=torch.float)
        target = torch.LongTensor([random.randrange(4) for _ in range(batch_size)]).to(device_id)

        def test_find_unused_parameters(find_unused_parameters, test_default=False, gradient_as_bucket_view=False):
            if test_default:
                model = DistributedDataParallel(
                    FindUnusedParametersModule().float().to(device_id),
                    device_ids=[device_id],
                    process_group=process_group,
                    gradient_as_bucket_view=gradient_as_bucket_view,
                )
            else:
                model = DistributedDataParallel(
                    FindUnusedParametersModule().float().to(device_id),
                    device_ids=[device_id],
                    process_group=process_group,
                    find_unused_parameters=find_unused_parameters,
                    gradient_as_bucket_view=gradient_as_bucket_view,
                )

            output, fc3 = model(input)
            output = fc3(output)
            loss = criterion(output, target)
            loss.backward()

        # First test that finding unused params under these conditions is to
        # trigger an error when `backward` is called (because fc3 is an unused
        # parameter and will therefore be marked ready twice).
        try:
            test_find_unused_parameters(True, gradient_as_bucket_view=gradient_as_bucket_view)
        except Exception as ex:
            self.assertTrue(
                str(ex).startswith("Expected to mark a variable ready only once."))
        else:
            self.fail("Expected exception")

        # Then test that the default behavior can be overridden by setting
        # `find_unused_parameters=False`.
        try:
            test_find_unused_parameters(False, gradient_as_bucket_view=gradient_as_bucket_view)
        except Exception as ex:
            self.fail("Unexpected exception: %s" % ex)

        # Test find_unused_parameters defaults to False
        try:
            test_find_unused_parameters(True, test_default=True, gradient_as_bucket_view=gradient_as_bucket_view)
        except Exception as ex:
            self.fail("Unexpected exception: %s" % ex)

    @requires_nccl()
    @skip_if_not_multigpu
    @skip_if_rocm
    def test_find_unused_parameters_kwarg(self):
        self._test_find_unused_parameters_kwarg()

    @requires_nccl()
    @skip_if_not_multigpu
    @skip_if_rocm
    def test_find_unused_parameters_kwarg_grad_is_view(self):
        self._test_find_unused_parameters_kwarg(gradient_as_bucket_view=True)

    def _test_global_local_unused_params_grad(self, gradient_as_bucket_view=False):
        """
        By simulating a multi-task training, this test is to make sure:
        1) DDP does not touch the grad of globally unused parameters.
        2) DDP does update the grad of locally unused parameters.
        """
        class GlobalLocalUnusedParamModule(nn.Module):
            def __init__(self):
                super(GlobalLocalUnusedParamModule, self).__init__()
                self.t0 = Task()
                self.t1 = Task()
                self.task_unused = Task()

            def task_parameters(self):
                return (self.t0.p, self.t1.p, self.task_unused.p)

            def forward(self, x, rank):
                return self.t0(x) if rank == 0 else self.t1(x)

        def run_and_verify_grad(model):
            # Run forward
            output = model(8, self.rank)

            # The grads of all parameters should be None at this point.
            t0_p, t1_p, task_unused_p = model.module.task_parameters()
            self.assertIsNone(t0_p.grad)
            self.assertIsNone(t1_p.grad)
            self.assertIsNone(task_unused_p.grad)

            # Run backward
            output.mean().backward()

            # Now locally unused parameter should have grad updated on all ranks.
            # However the globally unused parameter should still have None grad.
            self.assertIsNotNone(t0_p.grad)
            self.assertIsNotNone(t1_p.grad)
            self.assertIsNone(task_unused_p.grad)

        store = c10d.FileStore(self.file_name, self.world_size)
        process_group = c10d.ProcessGroupGloo(store, self.rank, self.world_size)

        # Test on CPU
        cpu_model = DistributedDataParallel(
            GlobalLocalUnusedParamModule().cpu(),
            process_group=process_group,
            find_unused_parameters=True,
            gradient_as_bucket_view=gradient_as_bucket_view,
        )
        run_and_verify_grad(cpu_model)

        # Test on GPU
        device_id = gpus_for_rank(self.world_size)[self.rank][0]
        gpu_model = DistributedDataParallel(
            GlobalLocalUnusedParamModule().to(device_id),
            device_ids=[device_id],
            process_group=process_group,
            find_unused_parameters=True,
            gradient_as_bucket_view=gradient_as_bucket_view,
        )
        run_and_verify_grad(gpu_model)

    @requires_gloo()
    @skip_if_lt_x_gpu(2)
    def test_global_local_unused_params_grad(self):
        self._test_global_local_unused_params_grad()

    @requires_gloo()
    @skip_if_lt_x_gpu(2)
    def test_global_local_unused_params_grad_with_grad_is_view(self):
        self._test_global_local_unused_params_grad(gradient_as_bucket_view=True)

    @requires_gloo()
    @skip_if_lt_x_gpu(2)
    def test_find_unused_parameters_when_unused_parameters_empty(self):
        """
        An empty unused_parameters array does not imply find_unused_parameters =
        false. This test makes sure that DDP allreduces unused parameters
        accordingly where the forward pass in some process uses all parameters.
        This unit test creates a module that uses all parameters in rank = 0, and
        has unused parameters in other ranks.
        """
        class FindUnusedParamModule(nn.Module):
            def __init__(self):
                super(FindUnusedParamModule, self).__init__()
                self.t0 = Task()
                self.t1 = Task()

            def task_parameters(self):
                return (self.t0.p, self.t1.p)

            def forward(self, x, rank):
                return self.t1(self.t0(x)) if rank == 0 else self.t1(x)

        def run_and_verify_grad(model):
            # Run forward
            output = model(8, self.rank)

            # The grads of all parameters should be None at this point.
            [self.assertIsNone(t_p.grad) for t_p in model.module.task_parameters()]

            # Run backward
            output.mean().backward()

            # Now locally unused parameter should have grad updated on all ranks.
            [self.assertIsNotNone(t_p.grad) for t_p in model.module.task_parameters()]

        store = c10d.FileStore(self.file_name, self.world_size)
        process_group = c10d.ProcessGroupGloo(store, self.rank, self.world_size)

        # Test on CPU
        cpu_model = DistributedDataParallel(
            FindUnusedParamModule().cpu(),
            process_group=process_group,
            find_unused_parameters=True,
        )
        run_and_verify_grad(cpu_model)

        # Test on GPU
        device_id = gpus_for_rank(self.world_size)[self.rank][0]
        gpu_model = DistributedDataParallel(
            FindUnusedParamModule().to(device_id),
            device_ids=[device_id],
            process_group=process_group,
            find_unused_parameters=True,
        )
        run_and_verify_grad(gpu_model)

<<<<<<< HEAD
    def _test_multiple_outputs_multiple_backward(self, gradient_as_bucket_view=False):
=======
    @requires_nccl()
    @skip_if_not_multigpu
    @skip_if_rocm
    def test_multiple_outputs_multiple_backward(self):
>>>>>>> f3cce29e
        """
        Note: this test can be sped up by only running it on a CPU module
        once DistributedDataParallel supports them.
        """
        store = c10d.FileStore(self.file_name, self.world_size)
        process_group = c10d.ProcessGroupNCCL(store, self.rank, self.world_size)

        class MultipleOutputModule(nn.Module):
            def __init__(self):
                super(MultipleOutputModule, self).__init__()

                def define_module():
                    return nn.Sequential(
                        nn.Linear(2, 10, bias=False),
                        nn.ReLU(),
                        nn.Linear(10, 4, bias=False),
                        nn.ReLU(),
                    )

                self.module0 = define_module()
                self.module1 = define_module()

            def forward(self, x):
                return (
                    F.softmax(self.module0(x), dim=1),
                    F.softmax(self.module1(x), dim=1),
                )

        device_id = gpus_for_rank(self.world_size)[self.rank][0]
        model = DistributedDataParallel(
            MultipleOutputModule().float().to(device_id),
            device_ids=[device_id],
            process_group=process_group,
            gradient_as_bucket_view=gradient_as_bucket_view,
        )

        batch_size = 4
        criterion = nn.CrossEntropyLoss()
        input = torch.rand([batch_size, 2], dtype=torch.float)
        target = torch.LongTensor([random.randrange(4) for _ in range(batch_size)]).to(device_id)

        # Compute loss and gradients for both outputs
        output1, output2 = model(input)
        loss1 = criterion(output1, target)
        loss1.backward()
        loss2 = criterion(output2, target)
        loss2.backward()

    @requires_nccl()
    @skip_if_not_multigpu
<<<<<<< HEAD
    def test_multiple_outputs_multiple_backward(self):
        self._test_multiple_outputs_multiple_backward()

    @requires_nccl()
    @skip_if_not_multigpu
    def test_multiple_outputs_multiple_backward_grad_is_view(self):
        self._test_multiple_outputs_multiple_backward(gradient_as_bucket_view=True)

    @requires_nccl()
    @skip_if_not_multigpu
=======
    @skip_if_rocm
>>>>>>> f3cce29e
    def test_no_grad(self):
        """
        Note: this test can be sped up by only running it on a CPU module
        once DistributedDataParallel supports them.
        """
        store = c10d.FileStore(self.file_name, self.world_size)
        process_group = c10d.ProcessGroupNCCL(store, self.rank, self.world_size)

        class NoGradModule(nn.Module):
            def __init__(self):
                super(NoGradModule, self).__init__()
                self.fc1 = nn.Linear(2, 10, bias=False)
                self.fc2 = nn.Linear(10, 4, bias=False)
                self.relu = nn.ReLU()

            def forward(self, x):
                x = self.relu(self.fc1(x))
                x = self.relu(self.fc2(x))
                return F.softmax(x, dim=1)

        device_id = gpus_for_rank(self.world_size)[self.rank][0]
        model = DistributedDataParallel(
            NoGradModule().float().to(device_id),
            device_ids=[device_id],
            process_group=process_group,
        )

        batch_size = 4
        input = torch.rand([batch_size, 2], dtype=torch.float)

        def check_no_grads():
            for p in model.parameters():
                self.assertTrue(p.requires_grad)
                self.assertIsNone(p.grad)

        # After initialization, no parameter has their gradient set.
        check_no_grads()

        # Run `forward` function with torch.no_grad()
        with torch.no_grad():
            output = model(input)
            self.assertTrue(isinstance(output, torch.Tensor))

        # No parameter should have their gradient set.
        check_no_grads()

    def _test_accumulate_gradients_no_sync(self, num_iters=2, ddp_comm_hook=None, gradient_as_bucket_view=False):
        """
        This is the recommended way to implement accumulate grads.
        If ``ddp_comm_hook`` input was specified, it will also register that hook
        to the ``ddp_model``. The hook fed into this function should not change
        the resulting gradients.
        """
        int_devices = gpus_for_rank(self.world_size)[self.rank][:1]
        devices = [torch.device("cuda:" + str(i)) for i in int_devices]
        store = c10d.FileStore(self.file_name, self.world_size)
        process_group = c10d.ProcessGroupNCCL(store, self.rank, self.world_size)
        global_batch_size = self.world_size
        local_batch_size = len(devices)

        model, ddp_model, input, target = self._prepare_single_device_module(
            process_group, devices, devices, global_batch_size, gradient_as_bucket_view
        )

        if ddp_comm_hook is not None:
            ddp_model._register_comm_hook(process_group, ddp_comm_hook)

        def step_model(model, input, target):
            model.train()
            output = model(input)
            loss = F.mse_loss(output, target.to(output.device))
            loss.backward()

        # ensure accumulate grads works with no_grad
        with torch.no_grad():
            with ddp_model.no_sync():
                ddp_model.train()
                ddp_model(input)

        # check two model parameters over num_iters iterations
        for iteration in range(num_iters):
            # single cpu/gpu training
            step_model(model, input, target)

            ddp_input = input[
                self.rank * local_batch_size : (self.rank + 1) * local_batch_size
            ]
            ddp_target = target[
                self.rank * local_batch_size : (self.rank + 1) * local_batch_size
            ]

            if iteration % num_iters == 0:
                # accumulate grads locally
                with ddp_model.no_sync():
                    step_model(ddp_model, ddp_input, ddp_target)
            else:
                # sync grads
                step_model(ddp_model, ddp_input, ddp_target)

            for i, j in zip(model.parameters(), ddp_model.parameters()):
                if iteration % num_iters == 0:
                    self.assertNotEqual(i.grad, j.grad)
                else:
                    self.assertEqual(i.grad, j.grad)

            # Shuffle the input so that DDP input is different
            torch.manual_seed(1337 + iteration)
            input = input[torch.randperm(global_batch_size)]

    @requires_nccl()
    @skip_if_not_multigpu
    @skip_if_rocm
    def test_accumulate_gradients_no_sync(self):
        """
        Runs _test_accumulate_gradients_no_sync using default inputs
        """
        self._test_accumulate_gradients_no_sync()

    @requires_nccl()
    @skip_if_not_multigpu
<<<<<<< HEAD
    def test_accumulate_gradients_no_sync_grad_is_view(self):
        """
        Runs _test_accumulate_gradients_no_sync using default inputs
        """
        self._test_accumulate_gradients_no_sync(gradient_as_bucket_view=True)

    @requires_nccl()
    @skip_if_not_multigpu
=======
    @skip_if_rocm
>>>>>>> f3cce29e
    def test_accumulate_gradients_no_sync_allreduce_hook(self):
        """
        Runs multiple iterations on _test_accumulate_gradients_no_sync
        using allreduce hook and validates whether future result was properly
        passed as gradients in reducer.
        """

        def allreduce_hook(
            process_group: object, bucket: dist._GradBucket
        ) -> torch._C.Future:
            tensors = [t / self.world_size for t in bucket.get_tensors()]
            return process_group.allreduce(tensors).get_future()

        self._test_accumulate_gradients_no_sync(
            num_iters=4, ddp_comm_hook=allreduce_hook
        )

    @requires_nccl()
    @skip_if_not_multigpu
    @skip_if_rocm
    def test_accumulate_gradients_no_sync_allreduce_with_then_hook(self):
        """
        Runs multiple iterations on _test_accumulate_gradients_no_sync using allreduce
        hook that also uses then callbacks. In first then callback result is multiplied
        by 2, and the second callback divides the result by 2 * world_size. It validates
        whether final result was properly passed as gradients in reducer.
        """

        def allreduce_with_then_hook(
            process_group: object, bucket: dist._GradBucket
        ) -> torch.futures.Future:
            fut = process_group.allreduce(bucket.get_tensors()).get_future()

            def mult(fut):
                # Multiply the result by 2.
                return [2 * t for t in fut.wait()]

            def div(fut):
                # Divide the result by 2 * world_size.
                return [t / (2 * self.world_size) for t in fut.wait()]

            return fut.then(mult).then(div)

        self._test_accumulate_gradients_no_sync(
            num_iters=4, ddp_comm_hook=allreduce_with_then_hook
        )

<<<<<<< HEAD
    def _test_accumulate_gradients_module(self, gradient_as_bucket_view=False):
=======
    @requires_nccl()
    @skip_if_not_multigpu
    @skip_if_rocm
    def test_accumulate_gradients_module(self):
>>>>>>> f3cce29e
        # This is NOT the recommended way to implement accumulating grads, but
        # we would like to make sure DDP does not mess up with the underlying
        # module.
        int_devices = gpus_for_rank(self.world_size)[self.rank][:1]
        devices = [torch.device("cuda:" + str(i)) for i in int_devices]
        store = c10d.FileStore(self.file_name, self.world_size)
        process_group = c10d.ProcessGroupNCCL(store, self.rank, self.world_size)
        global_batch_size = self.world_size

        model, ddp_model, input, target = \
            self._prepare_single_device_module(
                process_group, devices, devices, global_batch_size, gradient_as_bucket_view)

        def step_model(model, input, target):
            model.train()
            output = model(input)
            loss = F.mse_loss(output, target.to(output.device))
            loss.backward()

        # ensure accumulate grads works with no_grad
        with torch.no_grad():
            ddp_model.train()
            ddp_model.module(input)

        # Check two model parameters over 4 iterations.
        # Use 4 iterations because we alternate between reducing and
        # not reducing and want to make sure we switch both ways.
        for iteration in range(4):
            step_model(model, input, target)

            if iteration % 2 == 0:
                # Skip gradients sync without calling prepare_for_backward
                step_model(
                    ddp_model.module,
                    input[self.rank:(self.rank + 1)],
                    target[self.rank:(self.rank + 1)])
                for i, j in zip(model.parameters(), ddp_model.parameters()):
                    self.assertNotEqual(i.grad, j.grad)
            else:
                step_model(
                    ddp_model,
                    input[self.rank:(self.rank + 1)],
                    target[self.rank:(self.rank + 1)])
                for i, j in zip(model.parameters(), ddp_model.parameters()):
                    # TODO(#38095): Replace assertEqualIgnoreType. See issue #38095
                    self.assertEqualIgnoreType(i.grad, j.grad)

            # Shuffle the input so that DDP input is different
            torch.manual_seed(1337 + iteration)
            input = input[torch.randperm(global_batch_size)]

    @requires_nccl()
    @skip_if_not_multigpu
    def test_accumulate_gradients_module(self):
        self._test_accumulate_gradients_module()

    @requires_nccl()
    @skip_if_not_multigpu
    def test_accumulate_gradients_module_with_grad_is_view(self):
        self._test_accumulate_gradients_module(gradient_as_bucket_view=True)

    @requires_gloo()
    def test_ignored_output(self):
        """
        Test that the output of a model can be ignored and that there is no
        implicit requirement that `backward` gets called.
        """
        store = c10d.FileStore(self.file_name, self.world_size)
        process_group = c10d.ProcessGroupGloo(store, self.rank, self.world_size)

        class IgnoredOutput(nn.Module):
            def __init__(self):
                super(IgnoredOutput, self).__init__()
                self.fc1 = nn.Linear(2, 10, bias=False)
                self.fc2 = nn.Linear(10, 4, bias=False)
                self.relu = nn.ReLU()

            def forward(self, x):
                x = self.relu(self.fc1(x))
                x = self.relu(self.fc2(x))
                return F.softmax(x, dim=1)

        model = DistributedDataParallel(
            IgnoredOutput().float(),
            process_group=process_group,
        )

        batch_size = 4
        criterion = nn.CrossEntropyLoss()
        input = torch.rand([batch_size, 2], dtype=torch.float)
        target = torch.LongTensor([random.randrange(4) for _ in range(batch_size)])

        # Run a few iterations where we ignore the output.
        for _ in range(4):
            output = model(input)
            del output

        # Run a few iterations where we use the output.
        for _ in range(4):
            output = model(input)
            loss = criterion(output, target)
            loss.backward()

    @requires_gloo()
    def test_ignored_output_with_unused_parameters(self):
        """
        Test that the output of a model can be ignored and that there is no
        implicit requirement that `backward` gets called, if not all model
        parameters participated in computing the model output.
        """
        store = c10d.FileStore(self.file_name, self.world_size)
        process_group = c10d.ProcessGroupGloo(store, self.rank, self.world_size)

        class IgnoredOutputWithUnusedParameters(nn.Module):
            def __init__(self):
                super(IgnoredOutputWithUnusedParameters, self).__init__()
                self.fc1 = nn.Linear(2, 10, bias=False)
                self.fc2 = nn.Linear(10, 4, bias=False)
                self.fc3 = nn.Linear(4, 4, bias=False)
                self.relu = nn.ReLU()

            def forward(self, x):
                x = self.relu(self.fc1(x))
                x = self.relu(self.fc2(x))
                return F.softmax(x, dim=1)

        model = DistributedDataParallel(
            IgnoredOutputWithUnusedParameters().float(),
            process_group=process_group,
            find_unused_parameters=True,
        )

        batch_size = 4
        criterion = nn.CrossEntropyLoss()
        input = torch.rand([batch_size, 2], dtype=torch.float)
        target = torch.LongTensor([random.randrange(4) for _ in range(batch_size)])

        # Run a few iterations where we ignore the output.
        for _ in range(4):
            output = model(input)
            del output

        # Run a few iterations where we use the output.
        for _ in range(4):
            output = model(input)
            loss = criterion(output, target)
            loss.backward()

    @requires_nccl()
    @skip_if_not_multigpu
    @skip_if_rocm
    def test_failure_recovery(self):
        store = c10d.FileStore(self.file_name, self.world_size)
        process_group = c10d.ProcessGroupNCCL(store, self.rank, self.world_size)

        # need to create a separate file for the recovered FileStore, because
        # the original one will be deleted when destructing the first FileStore.
        recovery_filename = self.file_name + "_recovery"

        if self.rank == 0:
            # the file will be deleted by the recovered FileStore
            open(recovery_filename, "w").close()

        # not necessary to run barrier here, as DDP will synchronize

        class TestModel(nn.Module):
            def __init__(self):
                super(TestModel, self).__init__()
                self.fc1 = nn.Linear(2, 10, bias=False)
                self.fc2 = nn.Linear(10, 4, bias=False)
                self.relu = nn.ReLU()

            def forward(self, x):
                x = self.relu(self.fc1(x))
                x = self.relu(self.fc2(x))
                return F.softmax(x, dim=1)

        device_id = gpus_for_rank(self.world_size)[self.rank][0]
        model = TestModel().float().to(device_id)
        ddp = DistributedDataParallel(
            model,
            device_ids=[device_id],
            process_group=process_group,
        )

        batch_size = 4
        criterion = nn.CrossEntropyLoss()
        input = torch.rand([batch_size, 2], dtype=torch.float)
        target = torch.LongTensor([random.randrange(4) for _ in range(batch_size)]).to(device_id)

        for _ in range(6):
            output = ddp(input)
            loss = criterion(output, target)
            loss.backward()

        del ddp
        del process_group
        del store  # this will delete self.file_name

        store = c10d.FileStore(recovery_filename, self.world_size)
        process_group = c10d.ProcessGroupNCCL(store, self.rank, self.world_size)
        ddp = DistributedDataParallel(
            model,
            device_ids=[device_id],
            process_group=process_group,
        )

        input = torch.rand([batch_size, 2], dtype=torch.float)
        target = torch.LongTensor([random.randrange(4) for _ in range(batch_size)]).to(device_id)
        for _ in range(6):
            output = ddp(input)
            loss = criterion(output, target)
            loss.backward()

    @requires_nccl()
    @skip_if_not_multigpu
    def test_save_load_checkpoint(self):
        dist.init_process_group(
            "gloo",
            init_method=f"file://{self.file_name}",
            world_size=self.world_size,
            rank=self.rank
        )

        class TestModel(nn.Module):
            def __init__(self):
                super(TestModel, self).__init__()
                self.fc1 = nn.Linear(2, 10, bias=False)
                self.fc2 = nn.Linear(10, 4, bias=False)
                self.relu = nn.ReLU()

            def forward(self, x):
                x = self.relu(self.fc1(x))
                x = self.relu(self.fc2(x))
                return F.softmax(x, dim=1)

        def train_loop(model, optimizer, iterations):
            for _ in range(iterations):
                optimizer.zero_grad()
                output = model(input)
                loss = criterion(output, target)
                loss.backward()
                optimizer.step()

        device_id = gpus_for_rank(self.world_size)[self.rank][0]

        model_withload = TestModel().float().to(device_id)
        model_withoutload = TestModel().float().to(device_id)

        ddp_withload = DistributedDataParallel(
            model_withload,
            device_ids=[device_id],
        )
        ddp_withoutload = DistributedDataParallel(
            model_withoutload,
            device_ids=[device_id],
        )

        # ensure that both models start with the same set of parameters. By default they are randomized on construction
        for p in ddp_withload.parameters():
            with torch.no_grad():
                p.zero_()
        for p in ddp_withoutload.parameters():
            with torch.no_grad():
                p.zero_()

        batch_size = 4
        criterion = nn.CrossEntropyLoss()

        optimizer_withload = torch.optim.SGD(ddp_withload.parameters(), lr=0.001)
        optimizer_withoutload = torch.optim.SGD(ddp_withoutload.parameters(), lr=0.001)

        input = torch.rand([batch_size, 2], dtype=torch.float)
        target = torch.LongTensor([random.randrange(4) for _ in range(batch_size)]).to(device_id)

        # run the model for 6 iterations, with a checkpoint in the middle
        train_loop(ddp_withload, optimizer_withload, 3)

        # zero out parameters and reload them from the state dict
        checkpoint_path = tempfile.gettempdir() + "/model.checkpoint"
        if self.rank == 0:
            torch.save(ddp_withload.state_dict(), checkpoint_path)

        dist.barrier()
        for p in ddp_withload.parameters():
            with torch.no_grad():
                p.zero_()
        map_location = {'cuda:%d' % 0: 'cuda:%d' % self.rank}
        ddp_withload.load_state_dict(
            torch.load(checkpoint_path, map_location=map_location))

        train_loop(ddp_withload, optimizer_withload, 3)

        # re-run the model with the same inputs for 6 iterations with no checkpoint
        train_loop(ddp_withoutload, optimizer_withoutload, 6)

        for p_withload, p_withoutload in zip(ddp_withload.parameters(), ddp_withoutload.parameters()):
            self.assertEqual(p_withload, p_withoutload)


    def _run_and_verify_sparse_gradients(self, vanilla_model, ddp_model):
        mult = 2
        batch_size = mult * self.world_size
        criterion = nn.CrossEntropyLoss()
        input = torch.randint(0, 10, [batch_size, 2])
        target = torch.randint(0, 10, [batch_size])

        # Run with entire batch against single process version
        criterion(vanilla_model(input), target).backward()

        # Run with partial batch against multi process version
        partial_input = input.split(mult)[self.rank]
        partial_target = target.split(mult)[self.rank]
        criterion(ddp_model(partial_input), partial_target).backward()

        # Check that the gradients are sparse and identical
        vanilla_parameter = next(vanilla_model.parameters())
        ddp_parameter = next(ddp_model.parameters())
        self.assertEqual(vanilla_parameter.grad, ddp_parameter.grad)

    def _test_sparse_gradients(self, gradient_as_bucket_view=False):
        store = c10d.FileStore(self.file_name, self.world_size)
        process_group = c10d.ProcessGroupGloo(store, self.rank, self.world_size)

        # Ensure initialized weights and inputs are identical across processes
        torch.manual_seed(1337)

        vanilla_model = SparseGradientModule()
        ddp_model = DistributedDataParallel(
            copy.deepcopy(vanilla_model),
            process_group=process_group,
            gradient_as_bucket_view=gradient_as_bucket_view,
        )

        self._run_and_verify_sparse_gradients(vanilla_model, ddp_model)

    @requires_gloo()
    def test_sparse_gradients(self):
        self._test_sparse_gradients()

    @requires_gloo()
    def test_sparse_gradients_grad_is_view(self):
        self._test_sparse_gradients(gradient_as_bucket_view=True)

    def _test_grad_layout(self, replica_devices, layer_devs, local_batch_size):
        store = c10d.FileStore(self.file_name, self.world_size)
        process_group = c10d.ProcessGroupNCCL(store, self.rank, self.world_size)

        global_batch_size = local_batch_size * self.world_size

        # Carry out some trials with small buckets and some with big buckets.
        bucketsizes = (0.000001, 25)
        # Tuples of lists.  Each list describes per-layer characteristics for one trial.
        layer_formats = ([torch.contiguous_format] * 4,
                         [torch.channels_last] * 2 + [torch.contiguous_format] * 2,
                         [torch.channels_last] * 4)
        layer_dtypes = ([torch.float] * 4,
                        [torch.float] * 2 + [torch.half] * 2,
                        [torch.half] * 4)

        input_dev = layer_devs[0] if isinstance(layer_devs, list) else layer_devs
        target_dev = layer_devs[-1] if isinstance(layer_devs, list) else layer_devs
        input = torch.randn((global_batch_size, 8, 8, 8), device=input_dev, dtype=torch.float)
        target = torch.randn((global_batch_size, 8, 4, 4), device=target_dev, dtype=torch.float)
        local_batch_start = self.rank * local_batch_size
        local_batch_end = (self.rank + 1) * local_batch_size

        # Reducer.cpp sneakily creates one "initial bucket" that ignores the "bucket_cap_mb"
        # argument.  The following makes sure the initial bucket also complies.
        @contextmanager
        def first_bucket_size(ddp_bucket_mb):
            old_DEFAULT_FIRST_BUCKET_BYTES = dist._DEFAULT_FIRST_BUCKET_BYTES
            dist._DEFAULT_FIRST_BUCKET_BYTES = int(ddp_bucket_mb * 1.e6)
            try:
                yield
            finally:
                dist._DEFAULT_FIRST_BUCKET_BYTES = old_DEFAULT_FIRST_BUCKET_BYTES

        with torch.backends.cudnn.flags(enabled=True, deterministic=True, benchmark=False):
            for formats, dtypes, bucketsize in product(layer_formats, layer_dtypes, bucketsizes):
                with first_bucket_size(bucketsize):
                    model_msg = "rank = {} formats = {} dtypes = {} bucketsize = {} ".format(self.rank, formats,
                                                                                             dtypes, bucketsize)
                    try:
                        m = ConvNet(layer_devs, formats, dtypes)
                        m_ddp = DistributedDataParallel(copy.deepcopy(m),
                                                        device_ids=replica_devices,
                                                        process_group=process_group,
                                                        bucket_cap_mb=bucketsize)
                        opt = torch.optim.SGD(m.parameters(), lr=0.1)
                        opt_ddp = torch.optim.SGD(m_ddp.parameters(), lr=0.1)
                        has_half = any(p.dtype is torch.half for p in m.parameters())
                        tol = 1.e-3 if has_half else 1.e-5
                    except BaseException:
                        # Prints case-specific debugging info to narrow down failing case.
                        print("Caught exception during model creation for " + model_msg, flush=True)
                        raise
                    # 3 iters:  First iter creates grads, second iter retests after rebucketing,
                    # third iter tries zeroed grads.
                    for it in range(3):
                        iter_msg = "iter = {} ".format(it) + model_msg
                        named_msg = iter_msg
                        try:
                            F.mse_loss(m(input).float(), target).backward()
                            F.mse_loss(m_ddp(input[local_batch_start: local_batch_end]).float(),
                                       target[local_batch_start: local_batch_end]).backward()
                            for i, ((layer_name, m_child), m_ddp_child) in enumerate(zip(m.named_children(),
                                                                                         m_ddp.module.children())):
                                named_msg = layer_name + ".weight" + " " + iter_msg
                                self.assertTrue(m_child.weight.grad.is_contiguous(memory_format=formats[i]),
                                                named_msg)
                                self.assertTrue(m_ddp_child.weight.grad.is_contiguous(memory_format=formats[i]),
                                                named_msg)
                                for j, ((param_name, p), p_ddp) in enumerate(zip(m_child.named_parameters(),
                                                                                 m_ddp_child.parameters())):
                                    named_msg = layer_name + "." + param_name + " " + iter_msg
                                    self.assertEqual(p.grad, p_ddp.grad, rtol=tol, atol=tol)
                            opt.step()
                            opt_ddp.step()
                            if it == 0:
                                for p, p_ddp in zip(m.parameters(), m_ddp.parameters()):
                                    p.grad = None
                                    p_ddp.grad = None
                            else:
                                m.zero_grad()
                                m_ddp.zero_grad()
                        except BaseException:
                            # Makes sure we still get info if an error occurred somewhere other than the asserts.
                            print("Caught exception during iterations at " + named_msg, flush=True)
                            raise

    @requires_nccl()
    @skip_if_not_multigpu
    @skip_if_rocm
    def test_grad_layout_1devicemodule_1replicaperprocess(self):
        dev0 = torch.device("cuda:" + str(gpus_for_rank(self.world_size)[self.rank][0]))
        # Tells DDP to use just one device.
        replica_devices = [dev0]
        # Tells _test_grad_layout to construct ConvNet with all layers on this process's first assigned device.
        layer_devs = dev0
        local_batch_size = 8
        self._test_grad_layout(replica_devices, layer_devs, local_batch_size)

    @unittest.skipIf(True, "Reenable when DDP with multiple GPUs per process is confirmed to work")
    @requires_nccl()
    @skip_if_lt_x_gpu(4)
    @skip_if_rocm
    def test_grad_layout_1devicemodule_2replicaperprocess(self):
        int_devices = gpus_for_rank(self.world_size)[self.rank][:2]
        dev0 = torch.device("cuda:" + str(int_devices[0]))
        dev1 = torch.device("cuda:" + str(int_devices[1]))
        # Tells DDP to replicate the model to both of this process's devices.
        replica_devices = [dev0, dev1]
        # Tells _test_grad_layout to construct ConvNet with all layers on this process's first assigned device.
        layer_devs = dev0
        local_batch_size = 16
        self._test_grad_layout(replica_devices, layer_devs, local_batch_size)

    @requires_nccl()
    @skip_if_lt_x_gpu(4)
    @skip_if_rocm
    def test_grad_layout_2devicemodule(self):
        int_devices = gpus_for_rank(self.world_size)[self.rank][:2]
        dev0 = torch.device("cuda:" + str(int_devices[0]))
        dev1 = torch.device("cuda:" + str(int_devices[1]))
        # DDP's default behavior for a multi-device module is "don't replicate."
        replica_devices = None
        # Tells _test_grad_layout to constructs this process's ConvNet on 2 devices, with 2 layers on each device.
        layer_devs = [dev0] * 2 + [dev1] * 2
        local_batch_size = 8
        self._test_grad_layout(replica_devices, layer_devs, local_batch_size)

    @requires_nccl()
    @skip_if_not_multigpu
    @skip_if_rocm
    def test_param_layout_mismatch_error(self):
        store = c10d.FileStore(self.file_name, self.world_size)
        process_group = c10d.ProcessGroupNCCL(store, self.rank, self.world_size)

        dev0 = torch.device("cuda:" + str(gpus_for_rank(self.world_size)[self.rank][0]))
        layer_devs = dev0
        layer_formats = [torch.contiguous_format] * 4 if self.rank == 0 else [torch.channels_last] * 4
        layer_dtypes = [torch.float] * 4

        m = ConvNet(layer_devs, layer_formats, layer_dtypes)
        if self.rank == 0:
            m_ddp = DistributedDataParallel(m, device_ids=[dev0], process_group=process_group)
        else:
            with self.assertRaisesRegex(RuntimeError, ".* appears not to match strides of the same param in process 0"):
                m_ddp = DistributedDataParallel(m, device_ids=[dev0], process_group=process_group)

    @requires_gloo()
    def test_ddp_comm_hook_future_passing_cpu(self):
        """
        This unit test verifies whether the Future object is passed properly.
        The callback function creates a Future object and sets a value to it.
        """
        store = c10d.FileStore(self.file_name, self.world_size)
        process_group = c10d.ProcessGroupGloo(store, self.rank, self.world_size)

        # Test on CPU
        cpu_model = DistributedDataParallel(
            ModuleForDdpCommHook().cpu(), process_group=process_group
        )

        # Register DDP Communication Hook
        cpu_model._register_comm_hook(None, self._simple_hook)

        # check whether the grads are equal to what then callback returns.
        # without the comm_hook, result would be 0.25 * torch.ones(2, 2).
        self._run_and_verify_hook(cpu_model, 8, 2 * torch.ones(2, 2))

    def _gpu_model_with_ddp_comm_hook(self, process_group, hook=None, gradient_as_bucket_view=False):
        device_id = gpus_for_rank(self.world_size)[self.rank][0]
        gpu_model = DistributedDataParallel(
            ModuleForDdpCommHook().to(device_id),
            device_ids=[device_id],
            process_group=process_group,
            gradient_as_bucket_view=gradient_as_bucket_view,
        )

        # Register DDP Communication Hook if defined
        if hook is not None:
            gpu_model._register_comm_hook(None, hook)

        return gpu_model

    def _run_and_verify_hook(self, model, input, expected_grad):
        # Run forward
        output = model(input, self.rank)

        # Run backward
        output.mean().backward()

        [self.assertEqual(p.grad, expected_grad) for p in model.parameters()]

    def _simple_hook(
        self, state: object, bucket: dist._GradBucket
    ) -> torch.futures.Future:
        fut = torch.futures.Future()
        fut.set_result([torch.ones_like(t) for t in bucket.get_tensors()])

        def fut_then(fut):
            # Add ones to fut's result.
            return [t + torch.ones_like(t) for t in fut.value()]

        return fut.then(fut_then)

    @requires_gloo()
    @skip_if_lt_x_gpu(2)
    def test_ddp_comm_hook_future_passing_gpu_gloo(self):
        """
        This unit test verifies whether the Future object is passed properly using gloo backend.
        The hook callback function creates a Future object and sets a value to it.
        """
        store = c10d.FileStore(self.file_name, self.world_size)
        process_group = c10d.ProcessGroupGloo(store, self.rank, self.world_size)

        # Get GPU model with simple_hook registered.
        gpu_model = self._gpu_model_with_ddp_comm_hook(process_group, self._simple_hook)

        # check whether the grads are equal to what simple_hook's then callback returns.
        # without the comm_hook, result would be 0.25 * torch.ones(2, 2).
        self._run_and_verify_hook(gpu_model, 8, 2 * torch.ones(2, 2))

    @requires_nccl()
    @skip_if_lt_x_gpu(2)
    @skip_if_rocm
    def test_ddp_comm_hook_future_passing_gpu_nccl(self):
        """
        This unit test verifies whether the Future object is passed properly using nccl backend.
        The hook callback function creates a Future object and sets a value to it.
        """
        store = c10d.FileStore(self.file_name, self.world_size)
        process_group = c10d.ProcessGroupNCCL(store, self.rank, self.world_size)

        # Get GPU model with simple_hook registered.
        gpu_model = self._gpu_model_with_ddp_comm_hook(process_group, self._simple_hook)

        # check whether the grads are equal to what simple_hook's then callback returns.
        # without the comm_hook, result would be 0.25 * torch.ones(2, 2).
        self._run_and_verify_hook(gpu_model, 8, 2 * torch.ones(2, 2))

<<<<<<< HEAD
    def _test_ddp_comm_hook_allreduce_hook_nccl(self, gradient_as_bucket_view=False):
=======
    @requires_nccl()
    @skip_if_lt_x_gpu(2)
    @skip_if_rocm
    def test_ddp_comm_hook_allreduce_hook_nccl(self):
>>>>>>> f3cce29e
        """
        This unit test verifies whether a DDP communication hook that just calls
        allreduce gives the same result result with the case of no hook registered.
        Without the then callback, the future_value in reducer is no longer
        a PyObject, and this unit test verifies future_value is properly checked.
        """
        store = c10d.FileStore(self.file_name, self.world_size)
        process_group = c10d.ProcessGroupNCCL(store, self.rank, self.world_size)

        def allreduce_hook(state: object, bucket: dist._GradBucket) -> torch._C.Future:
            tensors = [t / self.world_size for t in bucket.get_tensors()]
            return process_group.allreduce(tensors).get_future()

        # Get GPU model with allreduce_hook registered.
        gpu_model = self._gpu_model_with_ddp_comm_hook(process_group, allreduce_hook, gradient_as_bucket_view)

        # check whether the grads are equal to what DDP without hook would return.
        self._run_and_verify_hook(gpu_model, 8, 0.25 * torch.ones(2, 2))

    @requires_nccl()
    @skip_if_lt_x_gpu(2)
<<<<<<< HEAD
    def test_ddp_comm_hook_allreduce_hook_nccl(self):
        self._test_ddp_comm_hook_allreduce_hook_nccl()

    @requires_nccl()
    @skip_if_lt_x_gpu(2)
    def test_ddp_comm_hook_allreduce_hook_nccl_grad_is_view(self):
        self._test_ddp_comm_hook_allreduce_hook_nccl(gradient_as_bucket_view=True)

    @requires_nccl()
    @skip_if_lt_x_gpu(2)
=======
    @skip_if_rocm
>>>>>>> f3cce29e
    def test_ddp_comm_hook_allreduce_with_then_hook_nccl(self):
        """
        This unit test verifies whether a DDP communication hook that calls allreduce and then
        multiplies the result by ten and divides by two gives the expected result.
        """
        store = c10d.FileStore(self.file_name, self.world_size)
        process_group = c10d.ProcessGroupNCCL(store, self.rank, self.world_size)

        def allreduce_with_then_hook(
            state: object, bucket: dist._GradBucket
        ) -> torch.futures.Future:
            tensors = [t / self.world_size for t in bucket.get_tensors()]
            fut = process_group.allreduce(tensors).get_future()

            def mult(fut):
                # Multiply the result by 10.
                return [10 * t for t in fut.value()]

            def div(fut):
                # Divide the result by 2.
                return [0.5 * t for t in fut.value()]

            return fut.then(mult).then(div)

        # Get GPU model with allreduce_with_then_hook registered.
        gpu_model = self._gpu_model_with_ddp_comm_hook(
            process_group, allreduce_with_then_hook
        )

        # check whether the grads are equal to what allreduce returns multuplied by 5.
        # without the comm_hook, result would be still 0.25 * torch.ones(2, 2).
        self._run_and_verify_hook(gpu_model, 8, 1.25 * torch.ones(2, 2))

    @requires_gloo()
    def test_ddp_invalid_comm_hook_init(self):
        """
        This unit test makes sure that register_comm_hook properly checks the format
        of hook defined by user. The Python hook must be callable. This test also
        checks whether bucket annotation checked properly if defined.
        """
        store = c10d.FileStore(self.file_name, self.world_size)
        process_group = c10d.ProcessGroupGloo(store, self.rank, self.world_size)

        model = DistributedDataParallel(ModuleForDdpCommHook(), process_group=process_group)

        with self.assertRaisesRegex(TypeError, "Communication hook must be callable."):
            model._register_comm_hook(state=None, hook=1)

        with self.assertRaisesRegex(
            ValueError, "bucket annotation should be dist._GradBucket."
        ):

            def comm_hook(state: object, bucket: int) -> torch.futures.Future:
                return torch.futures.Future()

            model._register_comm_hook(state=None, hook=comm_hook)

    @requires_gloo()
    def test_ddp_invalid_comm_hook_return_type(self):
        """
        This test checks whether return annotation checked properly if defined. It also
        checks whether an internal error is thrown if return type is incorrect and user
        hasn't specified any return type annotation.
        """
        store = c10d.FileStore(self.file_name, self.world_size)
        process_group = c10d.ProcessGroupGloo(store, self.rank, self.world_size)

        model = DistributedDataParallel(ModuleForDdpCommHook(), process_group=process_group)

        with self.assertRaisesRegex(
            ValueError,
            "Communication hook: return annotation should be torch.futures.Future or torch._C.Future.",
        ):

            def comm_hook(state: object, bucket: dist._GradBucket) -> int:
                return torch.futures.Future()

            model._register_comm_hook(state=None, hook=comm_hook)

        with self.assertRaisesRegex(
            RuntimeError,
            "callback must return a torch.futures.Future or torch._C.Future object, but got",
        ):

            def comm_hook(state: object, bucket: dist._GradBucket):
                return 1

            model._register_comm_hook(state=None, hook=comm_hook)

            # Run forward
            output = model(8, self.rank)

            # Run backward
            output.mean().backward()

    @requires_gloo()
    def test_ddp_comm_hook_register_just_once(self):
        """
        DDP communication hook can only be registered once. This test validates whether
        the error is thrown properly when register_comm_hook is called more than once.
        """
        store = c10d.FileStore(self.file_name, self.world_size)
        process_group = c10d.ProcessGroupGloo(store, self.rank, self.world_size)

        model = DistributedDataParallel(ModuleForDdpCommHook(), process_group=process_group)

        def dummy_hook(state, bucket):
            fut = torch.futures.Future()
            fut.set_result(bucket.get_tensors())
            return fut

        model._register_comm_hook(None, dummy_hook)

        with self.assertRaisesRegex(
            RuntimeError, "register_comm_hook can only be called once."
        ):
            model._register_comm_hook(None, dummy_hook)

    @requires_gloo()
    def test_ddp_comm_hook_sparse_gradients(self):
        """
        Runs "test_sparse_gradients" unit test with DDP communication hook. We define a
        simple hook that does allreduce and works with gloo backend for this test.
        """
        store = c10d.FileStore(self.file_name, self.world_size)
        process_group = c10d.ProcessGroupGloo(store, self.rank, self.world_size)

        # Ensure initialized weights and inputs are identical across processes
        torch.manual_seed(1337)

        vanilla_model = SparseGradientModule()
        ddp_model = DistributedDataParallel(
            copy.deepcopy(vanilla_model),
            process_group=process_group,
        )

        # "get_future" API does not support gloo backend, see GH Issue #42048.
        # Instead, we wait for an allreduce work, and write its result to a Future.
        def allreduce_hook_gloo(state: object, bucket: dist._GradBucket) -> torch.futures.Future:
            # Prepare allreduced grad bucket tensors by running an async work.
            work = process_group.allreduce(bucket.get_tensors())
            work.wait()

            fut = torch.futures.Future()
            fut.set_result([t / self.world_size for t in bucket.get_tensors()])
            return fut

        ddp_model._register_comm_hook(None, allreduce_hook_gloo)

        self._run_and_verify_sparse_gradients(vanilla_model, ddp_model)


class ReducerModule(nn.Module):
    def __init__(self):
        super(ReducerModule, self).__init__()
        self.fc1 = nn.Linear(2, 10, bias=False)
        self.fc2 = nn.Linear(10, 4, bias=False)
        self.fc3 = nn.Linear(4, 4, bias=False)
        self.relu = nn.ReLU()

    def forward(self, x, use_fc3=True):
        x = self.relu(self.fc1(x)).float()
        x = self.relu(self.fc2(x)).float()
        if use_fc3:
            x = self.fc3(x).float()
        return F.softmax(x, dim=1)


@requires_gloo()
class ReducerTest(TestCase):
    def setUp(self):
        self.file = tempfile.NamedTemporaryFile(delete=False)
        self.store = c10d.FileStore(self.file.name, 1)
        self.process_group = c10d.ProcessGroupGloo(self.store, 0, 1)

    def test_single_dtype_single_bucket(self):
        model = ReducerModule()
        parameters = list(model.parameters())
        buckets = [list(range(len(parameters)))]
        dist.Reducer([parameters], buckets, self.process_group)

    def _create_mixed_precision_model(self):
        model = ReducerModule()
        model.float()
        model.fc1.double()
        return model

    def test_multi_dtype_single_bucket(self):
        model = self._create_mixed_precision_model()

        # Raise if there are multiple types per bucket.
        # In this case we create one bucket for all parameters.
        with self.assertRaises(RuntimeError):
            parameters = [list(model.parameters())]
            buckets = [list(range(len(parameters[0])))]
            dist.Reducer(parameters, buckets, self.process_group)

    def test_multi_dtype_multi_bucket(self):
        model = self._create_mixed_precision_model()
        parameters = [list(model.parameters())]
        group_by_dtype = groupby(
            range(len(parameters[0])),
            key=lambda i: parameters[0][i].dtype)
        buckets = [list(indices) for _, indices in group_by_dtype]
        dist.Reducer(parameters, buckets, self.process_group)

    def _create_reducer_for_models(self, models, find_unused_parameters=False):
        parameters = [list(model.parameters()) for model in models]
        group_by_dtype = groupby(
            range(len(parameters[0])),
            key=lambda i: parameters[0][i].dtype)
        buckets = [list(indices) for _, indices in group_by_dtype]
        return dist.Reducer(parameters, buckets, self.process_group,
                            find_unused_parameters=find_unused_parameters)

    def test_forward_backward_single_replica(self):
        batch_size = 10
        model = self._create_mixed_precision_model()
        reducer = self._create_reducer_for_models([model])
        loss = nn.CrossEntropyLoss()
        input = torch.rand([batch_size, 2], dtype=torch.double)
        target = torch.LongTensor([random.randrange(4) for _ in range(batch_size)])
        output = loss(model(input), target)
        reducer.prepare_for_backward(output)
        output.backward()

    def test_forward_backward_multi_replica(self):
        batch_size = 10
        num_replicas = 2
        models = [self._create_mixed_precision_model() for _ in range(num_replicas)]
        reducer = self._create_reducer_for_models(models)
        loss = nn.CrossEntropyLoss()
        input = torch.rand([batch_size, 2], dtype=torch.double).chunk(num_replicas)
        target = torch.LongTensor([random.randrange(4) for _ in range(batch_size)])
        outputs = [models[i](input[i]) for i in range(num_replicas)]
        output = loss(torch.cat(outputs), target)
        reducer.prepare_for_backward(output)
        output.backward()

        # The reducer will have reduced the gradients for all model replicas.
        # Verify that they are equal across model replicas.
        for parameters in zip(*[model.parameters() for model in models]):
            for parameter in parameters:
                self.assertEqual(parameters[0].grad, parameter.grad)

    def test_forward_backward_unused_parameters(self):
        batch_size = 10
        model = self._create_mixed_precision_model()
        reducer = self._create_reducer_for_models([model], find_unused_parameters=True)
        loss = nn.CrossEntropyLoss()
        input = torch.rand([batch_size, 2], dtype=torch.double)
        target = torch.LongTensor([random.randrange(4) for _ in range(batch_size)])
        output = loss(model(input, use_fc3=False), target)

        # Check that the grad of fc3 is not set.
        self.assertEqual(None, model.fc3.weight.grad)

        # Compute and accumulate gradients.
        reducer.prepare_for_backward(output)
        output.backward()

        # The reducer will have marked the grad of fc3 as ready, because
        # it doesn't show up in the autograd graph of `output`. Since fc3.weight
        # is considered being globally unused, it will be kept untouched as None.
        self.assertEqual(None, model.fc3.weight.grad)

    def test_forward_backward_optimizer(self):
        batch_size = 10
        model = self._create_mixed_precision_model()
        reducer = self._create_reducer_for_models([model], find_unused_parameters=True)
        loss = nn.CrossEntropyLoss()
        optimizer = torch.optim.Adam(model.parameters())
        for i in range(3):
            input = torch.rand([batch_size, 2], dtype=torch.double)
            target = torch.LongTensor([random.randrange(4) for _ in range(batch_size)])

            # The `zero_grad` function calls `detach_` and `zero_` on the grad
            # tensors of model parameters. If we tried to set the grad tensors
            # to a view of the reducer's bucket tensors, this would blow up.
            optimizer.zero_grad()

            # Unused parameter only in the first iteration.
            output = loss(model(input, use_fc3=(i > 0)), target)
            reducer.prepare_for_backward(output)
            output.backward()
            optimizer.step()

    def test_ddp_comm_hook_multiple_replica_check(self):
        """
        DDP communication hook does not support single process multiple device mode.
        This unit test validates this condition is properly checked by reducer.
        Related to GH Issue #42542.
        """
        num_replicas = 2
        models = [self._create_mixed_precision_model() for _ in range(num_replicas)]
        reducer = self._create_reducer_for_models(models)

        def dummy_hook(state, bucket):
            fut = torch.futures.Future()
            fut.set_result(bucket.get_tensors())
            return fut

        with self.assertRaisesRegex(
            RuntimeError,
            "Communication hook does not support single-process multiple-device mode.",
        ):
            dist._register_comm_hook(reducer, None, dummy_hook)


class ComputeBucketAssignmentTest(TestCase):
    def test_single_limit_single_dtype(self):
        tensors = [
            torch.empty([100], dtype=torch.float),
            torch.empty([200], dtype=torch.float),
            torch.empty([100], dtype=torch.float),
            torch.empty([50], dtype=torch.float),
        ]
        result = dist._compute_bucket_assignment_by_size(tensors, [400])
        self.assertEqual([[0], [1], [2], [3]], result)

    def test_single_limit_multi_dtype(self):
        tensors = [
            torch.empty([50], dtype=torch.float),
            torch.empty([25], dtype=torch.double),
            torch.empty([50], dtype=torch.float),
            torch.empty([25], dtype=torch.double),
            torch.empty([50], dtype=torch.float),
            torch.empty([25], dtype=torch.double),
        ]
        result = dist._compute_bucket_assignment_by_size(tensors, [400])
        self.assertEqual([[0, 2], [1, 3], [4], [5]], result)

    def test_multi_limit_single_dtype(self):
        tensors = [
            torch.empty([10], dtype=torch.float),
            torch.empty([10], dtype=torch.float),
            torch.empty([10], dtype=torch.float),
            torch.empty([10], dtype=torch.float),
        ]
        result = dist._compute_bucket_assignment_by_size(tensors, [40, 80])
        self.assertEqual([[0], [1, 2], [3]], result)

    def test_multi_limit_multi_dtype(self):
        tensors = [
            torch.empty([50], dtype=torch.float),
            torch.empty([25], dtype=torch.double),
            torch.empty([50], dtype=torch.float),
            torch.empty([25], dtype=torch.double),
            torch.empty([50], dtype=torch.float),
            torch.empty([25], dtype=torch.double),
        ]
        result = dist._compute_bucket_assignment_by_size(tensors, [200, 400])
        self.assertEqual([[0], [1], [2, 4], [3, 5]], result)


@skip_if_rocm
@unittest.skipIf(TEST_WITH_TSAN, "TSAN is not fork-safe since we're forking in a multi-threaded environment")
class NcclErrorHandlingTest(MultiProcessTestCase):
    def setUp(self):
        super(NcclErrorHandlingTest, self).setUp()
        # Need to skip return code checking for these tests since the child
        # processes don't exit cleanly.
        self.skip_return_code_checks = [
            self.test_nccl_errors_blocking_abort.__wrapped__,
            self.test_nccl_errors_blocking_sigkill.__wrapped__,
            self.test_nccl_errors_blocking_sigterm.__wrapped__,
            self.test_nccl_errors_blocking_nonzero_exit.__wrapped__,
        ]
        self._fork_processes()

    def tearDown(self):
        super(NcclErrorHandlingTest, self).tearDown()
        try:
            os.remove(self.file_name)
        except OSError:
            pass

    @property
    def op_timeout_sec(self):
        return 1

    @property
    def world_size(self):
        return 3

    def _run_all_reduce(self, pg):
        pg.allreduce(torch.rand(10).cuda(self.rank))

    @requires_nccl()
    @requires_nccl_version(2400, "Need NCCL 2.4+ for error checking")
    @skip_if_lt_x_gpu(3)
    @skip_if_rocm
    def test_nccl_errors_nonblocking(self):
        store = c10d.FileStore(self.file_name, self.world_size)
        process_group = c10d.ProcessGroupNCCL(store, self.rank, self.world_size)
        process_group.allreduce(torch.rand(10).cuda(self.rank))
        if self.rank == 0:
            # This allreduce does not block Python thread as allreduce enqueues
            # the cuda operation, and then wait only blocks the current cuda
            # stream.
            work = process_group.allreduce(torch.rand(10).cuda(self.rank))
            work.wait()

            # Now the work scheduled next should hang forever since the previous
            # allreduce will never complete.
            t = threading.Thread(target=self._run_all_reduce, args=(process_group,))
            t.daemon = True
            t.start()
            t.join(int(get_timeout(self.id()) / 5))
            self.assertTrue(t.is_alive())

    def _test_nccl_errors_blocking(self, func):
        os.environ["NCCL_BLOCKING_WAIT"] = "1"
        store = c10d.FileStore(self.file_name, self.world_size)
        process_group = c10d.ProcessGroupNCCL(
            store,
            self.rank,
            self.world_size,
            timeout=timedelta(seconds=self.op_timeout_sec))
        process_group.allreduce(torch.rand(10).cuda(self.rank))
        if self.rank == 0:
            work = process_group.allreduce(torch.rand(10).cuda(self.rank))
            with self.assertRaisesRegex(RuntimeError, "Operation timed out!"):
                # Operation would time out in blocking mode.
                work.wait()
            # Run some GPU operations to make sure cuda does not stuck to
            # run new events. It was observed cuda could stuck if not
            # aborting nccl communicators before throwing Operation timed out
            a = torch.rand(10).cuda(self.rank)
        elif self.rank == 1:
            # Clean up structures (ex: files for FileStore before going down)
            del process_group
            func()
        else:
            # Wait for timeout
            time.sleep(2 * self.op_timeout_sec)

            # Now verify communicators on this rank have been aborted by the watchdog thread.
            self._wait_for_comm_abort(process_group)

    @requires_nccl()
    @requires_nccl_version(2400, "Need NCCL 2.4+ for error checking")
    @skip_if_lt_x_gpu(3)
    @skip_if_rocm
    def test_nccl_errors_blocking_clean_exit(self):
        self._test_nccl_errors_blocking(lambda: sys.exit(0))

    @requires_nccl()
    @requires_nccl_version(2400, "Need NCCL 2.4+ for error checking")
    @skip_if_lt_x_gpu(3)
    @skip_if_rocm
    def test_nccl_errors_blocking_nonzero_exit(self):
        self._test_nccl_errors_blocking(lambda: sys.exit(1))

    @requires_nccl()
    @requires_nccl_version(2400, "Need NCCL 2.4+ for error checking")
    @skip_if_lt_x_gpu(3)
    @skip_if_rocm
    def test_nccl_errors_blocking_abort(self):
        self._test_nccl_errors_blocking(lambda: os.abort())

    @requires_nccl()
    @requires_nccl_version(2400, "Need NCCL 2.4+ for error checking")
    @skip_if_lt_x_gpu(3)
    @skip_if_rocm
    def test_nccl_errors_blocking_sigkill(self):
        self._test_nccl_errors_blocking(lambda: os.kill(os.getpid(), signal.SIGKILL))

    @requires_nccl()
    @requires_nccl_version(2400, "Need NCCL 2.4+ for error checking")
    @skip_if_lt_x_gpu(3)
    @skip_if_rocm
    def test_nccl_errors_blocking_sigterm(self):
        self._test_nccl_errors_blocking(lambda: os.kill(os.getpid(), signal.SIGTERM))

    @requires_nccl()
    @requires_nccl_version(2400, "Need NCCL 2.4+ for error checking")
    @skip_if_lt_x_gpu(3)
    @skip_if_rocm
    def test_nccl_blocking_wait_with_barrier(self):
        os.environ["NCCL_BLOCKING_WAIT"] = "1"
        store = c10d.FileStore(self.file_name, self.world_size)
        process_group = c10d.ProcessGroupNCCL(
            store,
            self.rank,
            self.world_size,
            timeout=timedelta(seconds=self.op_timeout_sec))
        process_group.barrier().wait()
        if self.rank == 0:
            with self.assertRaisesRegex(RuntimeError, "Operation timed out!"):
                # This should timeout
                process_group.barrier().wait()

    def _run_invalid_nccl_blocking_wait_env(self, val):
        os.environ["NCCL_BLOCKING_WAIT"] = val
        store = c10d.FileStore(self.file_name, self.world_size)
        with self.assertRaises(RuntimeError):
            process_group = c10d.ProcessGroupNCCL(store, self.rank, self.world_size)

    @requires_nccl()
    @skip_if_lt_x_gpu(3)
    @skip_if_rocm
    def test_invalid_nccl_blocking_wait_env(self):
        self._run_invalid_nccl_blocking_wait_env('abc')
        self._run_invalid_nccl_blocking_wait_env('-1')
        self._run_invalid_nccl_blocking_wait_env('2147483647')
        self._run_invalid_nccl_blocking_wait_env('4294967295')

    def _wait_for_comm_abort(self, process_group):
        '''
        Waits for the watchdog thread to abort communicators for the process group.
        '''
        while True:
            try:
                process_group.allreduce(torch.rand(10).cuda(self.rank))
            except Exception as e:
                if "NCCL communicator was aborted" in str(e):
                    return
                else:
                    raise e
            time.sleep(0.1)

    @requires_nccl()
    @skip_if_lt_x_gpu(3)
    @skip_if_rocm
    def test_nccl_timeout(self):
        store = c10d.FileStore(self.file_name, self.world_size)
        os.environ["NCCL_BLOCKING_WAIT"] = "1"

        # Initialize process_group.
        timeout = 1
        process_group = c10d.ProcessGroupNCCL(store, self.rank, self.world_size, timeout=timedelta(seconds=timeout))
        process_group.allreduce(torch.rand(10).cuda(self.rank)).wait()

        if self.rank == 0:
            # This should timeout in about 1 second.
            start = time.time()
            # Watchdog may abort timed out work resulting in NCCL error instead of operation timed out.
            with self.assertRaisesRegex(RuntimeError, "Operation timed out!"):
                process_group.allreduce(torch.rand(10).cuda(self.rank)).wait()
        else:
            # Sleep to ensure timeout.
            time.sleep(2 * timeout)

            self._wait_for_comm_abort(process_group)


@unittest.skipIf(TEST_WITH_TSAN, "TSAN is not fork-safe since we're forking in a multi-threaded environment")
class CommTest(MultiProcessTestCase):
    def setUp(self):
        super(CommTest, self).setUp()
        self._fork_processes()

    def tearDown(self):
        super(CommTest, self).tearDown()
        try:
            os.remove(self.file_name)
        except OSError:
            pass

    @property
    def op_timeout_sec(self):
        return 1

    @property
    def world_size(self):
        return 2

    def _test_broadcast_coalesced(self, process_group, device, root_rank):
        half = torch.float16

        # No support for float16 for CPU tensors
        if device == torch.device("cpu"):
            half = torch.float32

        target = torch.arange(60, dtype=half, device=device).chunk(5)
        target += torch.arange(60, dtype=torch.float32, device=device).chunk(5)
        target += torch.arange(60, dtype=half, device=device).chunk(5)
        target += torch.arange(60, dtype=torch.float64, device=device).chunk(5)
        target += torch.arange(60, dtype=half, device=device).chunk(5)
        target += torch.arange(60, dtype=torch.float32, device=device).chunk(5)

        # The tensors to pass to broadcast are idential to the target
        # only on the process that is the root of the broadcast.
        if self.rank == root_rank:
            tensors = list(tensor.clone() for tensor in target)
        else:
            tensors = list(torch.zeros_like(tensor) for tensor in target)

        if self.rank != root_rank:
            self.assertNotEqual(tensors, target)

        c10d._broadcast_coalesced(
            process_group,
            tensors,
            buffer_size=256,
            src=root_rank)

        if self.rank != root_rank:
            self.assertEqual(tensors, target)

    @requires_nccl()
    @skip_if_not_multigpu
    @skip_if_rocm
    def test_broadcast_coalesced_nccl(self):
        store = c10d.FileStore(self.file_name, self.world_size)
        process_group = c10d.ProcessGroupNCCL(store, self.rank, self.world_size)
        device = torch.device("cuda:%d" % self.rank)
        ranks = [0, 1]
        for root_rank in ranks:
            self._test_broadcast_coalesced(process_group, device, root_rank)

    @requires_gloo()
    @skip_if_not_multigpu
    def test_broadcast_coalesced_gloo_cuda(self):
        store = c10d.FileStore(self.file_name, self.world_size)
        options = c10d.ProcessGroupGloo.Options()
        options.devices = [c10d.ProcessGroupGloo.create_device(interface=LOOPBACK)]
        process_group = c10d.ProcessGroupGloo(store, self.rank, self.world_size, options)
        device = torch.device("cuda:%d" % self.rank)
        ranks = list(range(self.world_size))
        for root_rank in ranks:
            self._test_broadcast_coalesced(process_group, device, root_rank)

    @requires_gloo()
    def test_broadcast_coalesced_gloo_cpu(self):
        store = c10d.FileStore(self.file_name, self.world_size)
        options = c10d.ProcessGroupGloo.Options()
        options.devices = [c10d.ProcessGroupGloo.create_device(interface=LOOPBACK)]
        process_group = c10d.ProcessGroupGloo(store, self.rank, self.world_size, options)
        device = torch.device("cpu")
        ranks = list(range(self.world_size))
        for root_rank in ranks:
            self._test_broadcast_coalesced(process_group, device, root_rank)


if __name__ == '__main__':
    assert not torch.cuda._initialized, "test_distributed must not have initialized CUDA context on main process"

    run_tests()<|MERGE_RESOLUTION|>--- conflicted
+++ resolved
@@ -2176,14 +2176,7 @@
             ddp_model = DistributedDataParallel(
                 model, device_ids=gpus, process_group=process_group)
 
-<<<<<<< HEAD
     def _test_fp16(self, gradient_as_bucket_view=False):
-=======
-    @requires_nccl()
-    @skip_if_not_multigpu
-    @skip_if_rocm
-    def test_fp16(self):
->>>>>>> f3cce29e
         store = c10d.FileStore(self.file_name, self.world_size)
         process_group = c10d.ProcessGroupNCCL(store, self.rank, self.world_size)
 
@@ -2215,20 +2208,17 @@
 
     @requires_nccl()
     @skip_if_not_multigpu
-<<<<<<< HEAD
+    @skip_if_rocm
     def test_fp16(self):
         self._test_fp16()
 
     @requires_nccl()
     @skip_if_not_multigpu
+    @skip_if_rocm
     def test_fp16_grad_is_view(self):
         self._test_fp16(gradient_as_bucket_view=True)
 
     def _test_arbitrary_forward_return_value(self, gradient_as_bucket_view=False):
-=======
-    @skip_if_rocm
-    def test_arbitrary_forward_return_value(self):
->>>>>>> f3cce29e
         """
         Note: this test can be sped up by only running it on a CPU module
         once DistributedDataParallel supports them.
@@ -2319,11 +2309,13 @@
 
     @requires_nccl()
     @skip_if_not_multigpu
+    @skip_if_rocm
     def test_arbitrary_forward_return_value(self):
         self._test_arbitrary_forward_return_value()
 
     @requires_nccl()
     @skip_if_not_multigpu
+    @skip_if_rocm
     def test_arbitrary_forward_return_value_grad_is_view(self):
         self._test_arbitrary_forward_return_value(gradient_as_bucket_view=True)
 
@@ -2542,14 +2534,7 @@
         )
         run_and_verify_grad(gpu_model)
 
-<<<<<<< HEAD
     def _test_multiple_outputs_multiple_backward(self, gradient_as_bucket_view=False):
-=======
-    @requires_nccl()
-    @skip_if_not_multigpu
-    @skip_if_rocm
-    def test_multiple_outputs_multiple_backward(self):
->>>>>>> f3cce29e
         """
         Note: this test can be sped up by only running it on a CPU module
         once DistributedDataParallel supports them.
@@ -2600,20 +2585,19 @@
 
     @requires_nccl()
     @skip_if_not_multigpu
-<<<<<<< HEAD
+    @skip_if_rocm
     def test_multiple_outputs_multiple_backward(self):
         self._test_multiple_outputs_multiple_backward()
 
     @requires_nccl()
     @skip_if_not_multigpu
+    @skip_if_rocm
     def test_multiple_outputs_multiple_backward_grad_is_view(self):
         self._test_multiple_outputs_multiple_backward(gradient_as_bucket_view=True)
 
     @requires_nccl()
     @skip_if_not_multigpu
-=======
-    @skip_if_rocm
->>>>>>> f3cce29e
+    @skip_if_rocm
     def test_no_grad(self):
         """
         Note: this test can be sped up by only running it on a CPU module
@@ -2734,7 +2718,7 @@
 
     @requires_nccl()
     @skip_if_not_multigpu
-<<<<<<< HEAD
+    @skip_if_rocm
     def test_accumulate_gradients_no_sync_grad_is_view(self):
         """
         Runs _test_accumulate_gradients_no_sync using default inputs
@@ -2743,9 +2727,7 @@
 
     @requires_nccl()
     @skip_if_not_multigpu
-=======
-    @skip_if_rocm
->>>>>>> f3cce29e
+    @skip_if_rocm
     def test_accumulate_gradients_no_sync_allreduce_hook(self):
         """
         Runs multiple iterations on _test_accumulate_gradients_no_sync
@@ -2793,14 +2775,7 @@
             num_iters=4, ddp_comm_hook=allreduce_with_then_hook
         )
 
-<<<<<<< HEAD
     def _test_accumulate_gradients_module(self, gradient_as_bucket_view=False):
-=======
-    @requires_nccl()
-    @skip_if_not_multigpu
-    @skip_if_rocm
-    def test_accumulate_gradients_module(self):
->>>>>>> f3cce29e
         # This is NOT the recommended way to implement accumulating grads, but
         # we would like to make sure DDP does not mess up with the underlying
         # module.
@@ -2854,11 +2829,13 @@
 
     @requires_nccl()
     @skip_if_not_multigpu
+    @skip_if_rocm
     def test_accumulate_gradients_module(self):
         self._test_accumulate_gradients_module()
 
     @requires_nccl()
     @skip_if_not_multigpu
+    @skip_if_rocm
     def test_accumulate_gradients_module_with_grad_is_view(self):
         self._test_accumulate_gradients_module(gradient_as_bucket_view=True)
 
@@ -3384,14 +3361,7 @@
         # without the comm_hook, result would be 0.25 * torch.ones(2, 2).
         self._run_and_verify_hook(gpu_model, 8, 2 * torch.ones(2, 2))
 
-<<<<<<< HEAD
     def _test_ddp_comm_hook_allreduce_hook_nccl(self, gradient_as_bucket_view=False):
-=======
-    @requires_nccl()
-    @skip_if_lt_x_gpu(2)
-    @skip_if_rocm
-    def test_ddp_comm_hook_allreduce_hook_nccl(self):
->>>>>>> f3cce29e
         """
         This unit test verifies whether a DDP communication hook that just calls
         allreduce gives the same result result with the case of no hook registered.
@@ -3413,20 +3383,19 @@
 
     @requires_nccl()
     @skip_if_lt_x_gpu(2)
-<<<<<<< HEAD
+    @skip_if_rocm
     def test_ddp_comm_hook_allreduce_hook_nccl(self):
         self._test_ddp_comm_hook_allreduce_hook_nccl()
 
     @requires_nccl()
     @skip_if_lt_x_gpu(2)
+    @skip_if_rocm
     def test_ddp_comm_hook_allreduce_hook_nccl_grad_is_view(self):
         self._test_ddp_comm_hook_allreduce_hook_nccl(gradient_as_bucket_view=True)
 
     @requires_nccl()
     @skip_if_lt_x_gpu(2)
-=======
-    @skip_if_rocm
->>>>>>> f3cce29e
+    @skip_if_rocm
     def test_ddp_comm_hook_allreduce_with_then_hook_nccl(self):
         """
         This unit test verifies whether a DDP communication hook that calls allreduce and then
